--- conflicted
+++ resolved
@@ -182,12 +182,7 @@
         return self._getResult(callname, args = args, verb = "PUT")
     
     def putRequestStats(self, request, stats):
-<<<<<<< HEAD
-        args = {'request': request, 'stats': JsonWrapper.dumps(stats)}
-        callname = 'requestStats'
-=======
         args = {'requestName': request, 'stats': JsonWrapper.dumps(stats)}
         callname = 'request'
->>>>>>> 2b63d06f
         return self._getResult(callname, args = args, verb = "PUT")
         