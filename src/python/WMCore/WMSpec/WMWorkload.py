--- conflicted
+++ resolved
@@ -1629,11 +1629,7 @@
             result.extend(t.getConfigCacheIDs())
         return result
 
-<<<<<<< HEAD
     def setTrustLocationFlag(self, flag = False):
-=======
-    def setLocationDataSourceFlag(self, flag=False):
->>>>>>> 211eb458
         """
         _setTrustLocationFlag_
 
@@ -1715,19 +1711,12 @@
         setAssignArgumentsWithDefault(kwargs, argumentDefinition, assignParams)
 
         if self._checkKeys(kwargs, siteParams):
-<<<<<<< HEAD
-            self.setSiteWildcardsLists(siteWhitelist = kwargs["SiteWhitelist"],
-                                       siteBlacklist = kwargs["SiteBlacklist"],
-                                       wildcardDict = wildcardSites)
-            self.setTrustLocationFlag(flag=strToBool(kwargs["TrustSitelists"]))
-
-        #FIXME not validated
-=======
             self.setSiteWildcardsLists(siteWhitelist=kwargs["SiteWhitelist"],
                                        siteBlacklist=kwargs["SiteBlacklist"],
                                        wildcardDict=wildcardSites)
-        # FIXME not validated
->>>>>>> 211eb458
+            self.setTrustLocationFlag(flag=strToBool(kwargs["TrustSitelists"]))
+
+        #FIXME not validated
         if self._checkKeys(kwargs, lfnParams):
             self.setLFNBase(kwargs["MergedLFNBase"], kwargs["UnmergedLFNBase"])
 
@@ -1752,7 +1741,6 @@
                                             int(kwargs["SoftTimeout"]),
                                             int(kwargs["GracePeriod"]))
 
-<<<<<<< HEAD
         if self._checkKeys(kwargs, "AllowOpportunistic"):
             self.setAllowOpportunistic(allowOpport = strToBool(kwargs["AllowOpportunistic"]))
 
@@ -1768,26 +1756,6 @@
                                                      nonCustodialGroup = kwargs["NonCustodialGroup"],
                                                      priority = kwargs["SubscriptionPriority"],
                                                      deleteFromSource = kwargs["DeleteFromSource"])
-=======
-        # Check whether we should check location for the data
-        if self._checkKeys(kwargs, "useSiteListAsLocation"):
-            self.setLocationDataSourceFlag(flag=strToBool(kwargs["useSiteListAsLocation"]))
-        if self._checkKeys(kwargs, "allowOpportunistic"):
-            self.setAllowOpportunistic(allowOpport=strToBool(kwargs["allowOpportunistic"]))
-
-        # Set phedex subscription information
-        if self._checkKeys(kwargs, phedexParams):
-            self.setSubscriptionInformationWildCards(wildcardDict=wildcardSites,
-                                                     custodialSites=kwargs["CustodialSites"],
-                                                     nonCustodialSites=kwargs["NonCustodialSites"],
-                                                     autoApproveSites=kwargs["AutoApproveSubscriptionSites"],
-                                                     custodialSubType=kwargs["CustodialSubType"],
-                                                     nonCustodialSubType=kwargs["NonCustodialSubType"],
-                                                     custodialGroup=kwargs["CustodialGroup"],
-                                                     nonCustodialGroup=kwargs["NonCustodialGroup"],
-                                                     priority=kwargs["SubscriptionPriority"],
-                                                     deleteFromSource=kwargs["DeleteFromSource"])
->>>>>>> 211eb458
 
         # Block closing information
         if self._checkKeys(kwargs, blockCloseParams):
@@ -1796,15 +1764,9 @@
                                        kwargs["BlockCloseMaxEvents"],
                                        kwargs["BlockCloseMaxSize"])
 
-<<<<<<< HEAD
         if self._checkKeys(kwargs, "Dashboard"):
             self.setDashboardActivity(kwargs["Dashboard"])
             
-=======
-        if self._checkKeys(kwargs, "DashboardActivity"):
-            self.setDashboardActivity(kwargs["DashboardActivity"])
-
->>>>>>> 211eb458
         # TODO: need to define proper task form maybe kwargs['Tasks']?
         self.setTaskProperties(kwargs)
 
