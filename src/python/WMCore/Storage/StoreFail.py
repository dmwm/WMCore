--- conflicted
+++ resolved
@@ -8,13 +8,8 @@
 
 """
 from __future__ import print_function
+from builtins import object
 
-<<<<<<< HEAD
-
-
-from builtins import object
-=======
->>>>>>> f28aa8b8
 from WMCore.Storage.StageOutError import StageOutFailure
 from WMCore.Storage.StageOutMgr import StageOutMgr
 
