--- conflicted
+++ resolved
@@ -1,19 +1,9 @@
 // update function
 // input: valueKey (what to change), value - new value
-<<<<<<< HEAD
 function(doc, req) {
-    
-	if (doc === null) {
-        log("Error: missing doc id - " + req.id);
-        return [null, "ERROR: request not found - " + req.id];
-    }
-=======
-function(doc, req)
-{
     if (doc === null) {
     	return [null, "Error: document not found"];
     };
->>>>>>> f63b43d2
     
     function updateTransition() {
         var currentTS =  Math.round((new Date()).getTime() / 1000);
