--- conflicted
+++ resolved
@@ -8,17 +8,9 @@
 
 """
 from __future__ import print_function
-
-<<<<<<< HEAD
-
-
-
-
-
 from builtins import object
-=======
+
 import logging
->>>>>>> f28aa8b8
 import os.path
 import threading
 
