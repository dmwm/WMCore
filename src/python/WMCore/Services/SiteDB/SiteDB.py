--- conflicted
+++ resolved
@@ -271,32 +271,10 @@
             if not psn_pattern.match(entry['psn_name']):
                 continue
             mapping.setdefault(entry['psn_name'], set()).add(entry['phedex_name'])
-<<<<<<< HEAD
-        return mapping
-=======
 
         if include_dummies:
             no_pnn_psn_names = set([psn for psn in self.getAllCMSNames()
                                     if psn_pattern.match(psn)])
             no_pnn_psn_names.difference_update(mapping.iterkeys())
             mapping.update((k, set([k+'_Dummy'])) for k in no_pnn_psn_names)
-        return mapping
-    
-    #TODO remove this when all DBS origin_site_name is converted to PNN
-    def checkAndConvertSENameToPNN(self, seNameOrPNN):
-        """
-        check whether argument is sename 
-        if it is convert to PNN
-        if not just return argument
-        """
-        if isinstance(seNameOrPNN, basestring):
-            seNameOrPNN = [seNameOrPNN]
-        
-        newList = []
-        for se in seNameOrPNN:
-            if not pnn_regex.match(se):
-                newList.extend(self.seToPNNs(se))
-            else:
-                newList.append(se)
-        return newList
->>>>>>> b3129dd8
+        return mapping