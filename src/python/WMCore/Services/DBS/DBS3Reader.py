#!/usr/bin/env python
"""
_DBSReader_

Readonly DBS Interface

"""
from collections import defaultdict
from dbs.apis.dbsClient import DbsApi
from dbs.exceptions.dbsClientException import *

from WMCore.Services.DBS.DBSErrors import DBSReaderError, formatEx3
from WMCore.Services.EmulatorSwitch import emulatorHook

from WMCore.Services.PhEDEx.PhEDEx import PhEDEx
from WMCore.Lexicon import cmsname, slicedIterator

def remapDBS3Keys(data, stringify = False, **others):
    """Fields have been renamed between DBS2 and 3, take fields from DBS3
    and map to DBS2 values
    """
    mapping = {'num_file' : 'NumberOfFiles', 'num_files' : 'NumberOfFiles', 'num_event' : 'NumberOfEvents',
                   'num_block' : 'NumberOfBlocks', 'num_lumi' : 'NumberOfLumis',
                   'event_count' : 'NumberOfEvents', 'run_num' : 'RunNumber',
                   'file_size' : 'FileSize', 'block_size' : 'BlockSize',
                   'file_count' : 'NumberOfFiles', 'open_for_writing' : 'OpenForWriting',
                   'logical_file_name' : 'LogicalFileName',
                   'adler32': 'Adler32', 'check_sum': 'Checksum', 'md5': 'Md5',
                   'block_name': 'BlockName','run_num': 'RunNumber', 'lumi_section_num': 'LumiSectionNumber'}

    mapping.update(others)
    format = lambda x: str(x) if stringify and type(x) == unicode else x
    for name, newname in mapping.iteritems():
        if data.has_key(name):
            data[newname] = format(data[name])
    return data

# emulator hook is used to swap the class instance
# when emulator values are set.
# Look WMQuality.Emulators.EmulatorSetup module for the values
#@emulatorHook
class DBS3Reader:
    """
    _DBSReader_

    General API for reading data from DBS


    """
    def __init__(self, url, **contact):

        # instantiate dbs api object
        try:
            self.dbs = DbsApi(url, **contact)
        except dbsClientException, ex:
            msg = "Error in DBSReader with DbsApi\n"
            msg += "%s\n" % formatEx3(ex)
            raise DBSReaderError(msg)

        # connection to PhEDEx (Use default endpoint url)
        self.phedex = PhEDEx(responseType = "json")

    def _getLumiList(self, blockName = None, lfns = None):
        """
        currently only take one lfn but dbs api need be updated
        """
        try:
            if blockName:
                lumiLists = self.dbs.listFileLumis(block_name=blockName, validFileOnly = 1)
            elif lfns:
                lumiLists = []
                for slfn in slicedIterator(lfns, 50):
                    lumiLists.extend(self.dbs.listFileLumiArray(logical_file_name = slfn))
        except dbsClientException, ex:
            msg = "Error in "
            msg += "DBSReader.listFileLumiArray(%s)\n" % lfns
            msg += "%s\n" % formatEx3(ex)
            raise DBSReaderError(msg)

        lumiDict = {}
        for lumisItem in lumiLists:
            lumiDict.setdefault(lumisItem['logical_file_name'], [])
            item = {}
            item["RunNumber"] = lumisItem['run_num']
            item['LumiSectionNumber'] = lumisItem['lumi_section_num']
            lumiDict[lumisItem['logical_file_name']].append(item)
        return lumiDict

    def listPrimaryDatasets(self, match = '*'):
        """
        _listPrimaryDatasets_

        return a list of primary datasets, The full dataset name must be provided
        pattern based mathcing is no longer supported.
        If no expression is provided, all datasets are returned
        """
        try:
            result = self.dbs.listPrimaryDatasets(primary_ds_name = match)
        except dbsClientException, ex:
            msg = "Error in DBSReader.listPrimaryDataset(%s)\n" % match
            msg += "%s\n" % formatEx3(ex)
            raise DBSReaderError(msg)

        result = [ x['primary_ds_name'] for x in result ]
        return result

    def matchProcessedDatasets(self, primary, tier, process):
        """
        _matchProcessedDatasets_

        return a list of Processed datasets
        """
        result = []
        try:
            datasets = self.dbs.listDatasets(primary_ds_name = primary, data_tier_name = tier, detail = True)
        except dbsClientException, ex:
            msg = "Error in DBSReader.listProcessedDatasets(%s)\n" % primary
            msg += "%s\n" % formatEx3(ex)
            raise DBSReaderError(msg)

        for dataset in datasets:
            dataset = remapDBS3Keys(dataset, processed_ds_name = 'Name')
            dataset['PathList'] = [dataset['dataset']]
            if dataset['Name'] == process:
                result.append(dataset)
        return result

    def listRuns(self, dataset = None, block = None):
        """
        it gets list of DbsRun object but for our purpose
        only list of number is collected.
        DbsRun (RunNumber,
                NumberOfEvents,
                NumberOfLumiSections,
                TotalLuminosity,
                StoreNumber,
                StartOfRungetLong,
                EndOfRun,
                CreationDate,
                CreatedBy,
                LastModificationDate,
                LastModifiedBy
                )
        """
        runs = []
        try:
            if block:
                results = self.dbs.listRuns(block_name = block)
            else:
                results = self.dbs.listRuns(dataset = dataset)
        except dbsClientException, ex:
            msg = "Error in DBSReader.listRuns(%s, %s)\n" % (dataset, block)
            msg += "%s\n" % formatEx3(ex)
            raise DBSReaderError(msg)
        [runs.extend(x['run_num']) for x in results]
        return runs

    def listRunLumis(self, dataset = None, block = None):
        """
        It gets a list of DBSRun objects and returns the number of lumisections per run
        DbsRun (RunNumber,
                NumberOfEvents,
                NumberOfLumiSections,
                TotalLuminosity,
                StoreNumber,
                StartOfRungetLong,
                EndOfRun,
                CreationDate,
                CreatedBy,
                LastModificationDate,
                LastModifiedBy
                )
        """
        try:
            if block:
                results = self.dbs.listRuns(block_name = block)
            else:
                results = self.dbs.listRuns(dataset = dataset)
        except dbsClientException, ex:
            msg = "Error in DBSReader.listRuns(%s, %s)\n" % (dataset, block)
            msg += "%s\n" % formatEx3(ex)
            raise DBSReaderError(msg)

        # send runDict format as result, this format is for sync with dbs2 call
        # which has {run_number: num_lumis} but dbs3 call doesn't return num Lumis
        # So it returns {run_number: None}
        # TODO: After DBS2 is completely removed change the return format more sensible one

        runDict = {}
        for x in results:
            for runNumber in x["run_num"]:
                runDict[runNumber] = None
        return runDict

    def listProcessedDatasets(self, primary, dataTier = '*'):
        """
        _listProcessedDatasets_

        return a list of Processed datasets for the primary and optional
        data tier value

        """
        try:
            result = self.dbs.listDatasets(primary_ds_name = primary, data_tier_name = dataTier)
        except dbsClientException, ex:
            msg = "Error in DBSReader.listProcessedDatasets(%s)\n" % primary
            msg += "%s\n" % formatEx3(ex)
            raise DBSReaderError(msg)

        result = [ x['dataset'].split('/')[2] for x in result ]
        return result


    def listDatasetFiles(self, datasetPath):
        """
        _listDatasetFiles_

        Get list of files for dataset

        """
        return [ x['logical_file_name'] for x in self.dbs.listFileArray(dataset = datasetPath)]


    def listDatasetFileDetails(self, datasetPath, getParents=False):
        """
        TODO: This is completely wrong need to be redone. or be removed - getting dataset altogether
        might be to costly

        _listDatasetFileDetails_

        Get list of lumis, events, and parents for each file in a dataset
        Return a dict where the keys are the files, and for each file we have something like:
            { 'NumberOfEvents': 545,
              'BlockName': '/HighPileUp/Run2011A-v1/RAW#dd6e0796-cbcc-11e0-80a9-003048caaace',
              'Lumis': {173658: [8, 12, 9, 14, 19, 109, 105]},
              'Parents': [],
              'Checksum': '22218315',
              'Adler32': 'a41a1446',
              'Md5': 'NOTSET',
              'FileSize': 286021145
            }

        """
        fileDetails = self.dbs.listFileArray(dataset = datasetPath, validFileOnly = 1, detail=True)
        blocks = set() #the set of blocks of the dataset
        #Iterate over the files and prepare the set of blocks and a dict where the keys are the files
        files = {}
        for f in fileDetails:
            blocks.add(f['block_name'])
            files[f['logical_file_name']] = remapDBS3Keys(f, stringify = True)
            files[f['logical_file_name']]['Lumis'] = {}
            files[f['logical_file_name']]['Parents'] = []

        #Iterate over the blocks and get parents and lumis
        #TODO this part is completely wrong need to be redone
        for blockName in blocks:
            #get the parents
            if getParents:
                parents = self.dbs.listFileParents(block_name=blockName)
                for p in parents:
                    if p['logical_file_name'] in files: #invalid files are not there
                        files[p['logical_file_name']]['Parents'].extend(p['parent_logical_file_name'])
            #get the lumis
            file_lumis = self.dbs.listFileLumis(block_name=blockName, validFileOnly = 1)
            for f in file_lumis:
                if f['run_num'] in files[f['logical_file_name']]['Lumis']:
                    files[f['logical_file_name']]['Lumis'][f['run_num']].extend(f['lumi_section_num'])
                else:
                    files[f['logical_file_name']]['Lumis'][f['run_num']] = f['lumi_section_num']

        return files


    def crossCheck(self, datasetPath, *lfns):
        """
        _crossCheck_

        For the dataset provided, check that the lfns listed all exist
        in the dataset.

        Return the list of lfns that are in the dataset

        """
        allLfns = self.dbs.listFileArray(dataset = datasetPath, validFileOnly = 1, detail = False)
        setOfAllLfns = set(allLfns)
        setOfKnownLfns = set(lfns)
        return list(setOfAllLfns.intersection(setOfKnownLfns))

    def crossCheckMissing(self, datasetPath, *lfns):
        """
        _crossCheckMissing_

        As cross check, but return value is a list of files that
        are *not* known by DBS

        """
        allLfns = self.dbs.listFileArray(dataset = datasetPath, validFileOnly = 1, detail = False)
        setOfAllLfns = set(allLfns)
        setOfKnownLfns = set(lfns)
        knownFiles = setOfAllLfns.intersection(setOfKnownLfns)
        unknownFiles = setOfKnownLfns.difference(knownFiles)
        return list(unknownFiles)


    def getDBSSummaryInfo(self, dataset = None, block = None):
        """
        Get dataset summary includes # of files, events, blocks and total size
        """
        #FIXME: Doesnt raise exceptions on missing data as old api did
        if dataset:
            self.checkDatasetPath(dataset)
        try:
            if block:
                summary = self.dbs.listFileSummaries(block_name = block, validFileOnly = 1)
            else: # dataset case dataset shouldn't be None
                summary = self.dbs.listFileSummaries(dataset = dataset, validFileOnly = 1)
        except dbsClientException, ex:
            msg = "Error in DBSReader.listDatasetSummary(%s, %s)\n" % (dataset, block)
            msg += "%s\n" % formatEx3(ex)
            raise DBSReaderError(msg)
        if not summary or summary[0].get('file_size') is None: # appears to indicate missing dataset
            msg = "DBSReader.listDatasetSummary(%s, %s): No matching data"
            raise DBSReaderError(msg % (dataset, block))
        result = remapDBS3Keys(summary[0], stringify = True)
        result['path'] = dataset if not block else ''
        result['block'] = block if block else ''
        return result

    def getFileBlocksInfo(self, dataset, onlyClosedBlocks = False,
                          blockName = None, locations = True):
        """
        """
        self.checkDatasetPath(dataset)
        args = {'dataset' : dataset, 'detail' : True}
        if blockName:
            args['block_name'] = blockName
        try:
            blocks = self.dbs.listBlocks(**args)
        except dbsClientException, ex:
            msg = "Error in DBSReader.getFileBlocksInfo(%s)\n" % dataset
            msg += "%s\n" % formatEx3(ex)
            raise DBSReaderError(msg)

        blocks = [remapDBS3Keys(block, stringify = True, block_name = 'Name') for block in blocks]
        # only raise if blockName not specified - mimic dbs2 error handling
        if not blocks and not blockName:
            msg = "DBSReader.getFileBlocksInfo(%s, %s): No matching data"
            raise DBSReaderError(msg % (dataset, blockName))
        if locations:
            for block in blocks:
                block['PhEDExNodeList'] = [{'Name' : x} for x in self.listFileBlockLocation(block['Name'])]

        if onlyClosedBlocks:
            return [x for x in blocks if str(x['OpenForWriting']) != "1"]

        return blocks

    def listFileBlocks(self, dataset, onlyClosedBlocks = False,
                       blockName = None):
        """
        _listFileBlocks_

        Retrieve a list of fileblock names for a dataset

        """
        self.checkDatasetPath(dataset)
        args = {'dataset' : dataset, 'detail' : False}
        if blockName:
            args['block_name'] = blockName
        if onlyClosedBlocks:
            args['detail'] = True
        try:
            blocks = self.dbs.listBlocks(**args)
        except dbsClientException, ex:
            msg = "Error in DBSReader.listFileBlocks(%s)\n" % dataset
            msg += "%s\n" % formatEx3(ex)
            raise DBSReaderError(msg)

        if onlyClosedBlocks:
            result = [
                x['block_name'] for x in blocks \
                  if str(x['open_for_writing']) != "1"
                ]

        else:
            result = [ x['block_name'] for x in blocks ]

        return result

    def listOpenFileBlocks(self, dataset):
        """
        _listOpenFileBlocks_

        Retrieve a list of open fileblock names for a dataset

        """
        self.checkDatasetPath(dataset)
        try:
            blocks = self.dbs.listBlocks(dataset = dataset, detail = True)
        except dbsClientException, ex:
            msg = "Error in DBSReader.listFileBlocks(%s)\n" % dataset
            msg += "%s\n" % formatEx3(ex)
            raise DBSReaderError(msg)


        result = [
            x['block_name'] for x in blocks \
            if str(x['open_for_writing']) == "1"
        ]


        return result

    def blockExists(self, fileBlockName):
        """
        _blockExists_

        Check to see if block with name provided exists in the DBS
        Instance.

        Return True if exists, False if not

        """
        self.checkBlockName(fileBlockName)
        try:

            blocks = self.dbs.listBlocks(block_name = fileBlockName)
        except dbsClientException, ex:
            msg = "Error in "
            msg += "DBSReader.blockExists(%s)\n" % fileBlockName
            msg += "%s\n" % formatEx3(ex)
            raise DBSReaderError(msg)

        if len(blocks) == 0:
            return False
        return True


    def listFilesInBlock(self, fileBlockName, lumis = True):
        """
        _listFilesInBlock_

        Get a list of files in the named fileblock
        TODO: lumis can be false when lumi splitting is not required
        However WMBSHelper expect file['LumiList'] to get the run number
        so for now it will be always true.
        We need to clean code up when dbs2 is completely deprecated.
        calling lumis for run number is expensive.
        """
        if not self.blockExists(fileBlockName):
            msg = "DBSReader.listFilesInBlock(%s): No matching data"
            raise DBSReaderError(msg % fileBlockName)

        try:
            files = self.dbs.listFileArray(block_name = fileBlockName, validFileOnly = 1, detail = True)
        except dbsClientException, ex:
            msg = "Error in "
            msg += "DBSReader.listFilesInBlock(%s)\n" % fileBlockName
            msg += "%s\n" % formatEx3(ex)
            raise DBSReaderError(msg)

        if lumis:
            lumiDict = self._getLumiList(blockName = fileBlockName)

        result = []
        for fileInfo in files:
            if lumis:
                fileInfo["LumiList"] = lumiDict[fileInfo['logical_file_name']]
            result.append(remapDBS3Keys(fileInfo, stringify = True))
        return result

    def listFilesInBlockWithParents(self, fileBlockName, lumis = True):
        """
        _listFilesInBlockWithParents_

        Get a list of files in the named fileblock including
        the parents of that file.
        TODO: lumis can be false when lumi splitting is not required
        However WMBSHelper expect file['LumiList'] to get the run number
        so for now it will be always true.

        """
        if not self.blockExists(fileBlockName):
            msg = "DBSReader.listFilesInBlockWithParents(%s): No matching data"
            raise DBSReaderError(msg % fileBlockName)

        try:
            #TODO: shoud we get only valid block for this?
            files = self.dbs.listFileParents(block_name = fileBlockName)
            fileDetails = self.listFilesInBlock(fileBlockName, lumis)

        except dbsClientException, ex:
            msg = "Error in "
            msg += "DBSReader.listFilesInBlockWithParents(%s)\n" % (
                fileBlockName,)
            msg += "%s\n" % formatEx3(ex)
            raise DBSReaderError(msg)

        childByParents = defaultdict(list)
        for f in files:
            childByParents[f['parent_logical_file_name']].append(f['logical_file_name'])
        parentsLFNs = childByParents.keys()
        
        parentFilesDetail = []
        #TODO: slicing parentLFNs util DBS api is handling that.
        #Remove slicing if DBS api handles 
        for pLFNs in slicedIterator(parentsLFNs, 50):
            parentFilesDetail.extend(self.dbs.listFileArray(logical_file_name = pLFNs, detail = True))
        
        if lumis:
            parentLumis = self._getLumiList(lfn = parentsLFNs)
        
        parentsByLFN = defaultdict(list)
        
        for pf in parentFilesDetail:
            parentLFN = pf['logical_file_name']
            dbsFile = remapDBS3Keys(pf, stringify = True)
            if lumis:
                dbsFile["LumiList"] = parentLumis[parentLFN]
                
            for childLFN in childByParents[parentLFN]:
                parentsByLFN[childLFN].append(dbsFile)
            
        for fileInfo in fileDetails:
            fileInfo["ParentList"] = parentsByLFN[fileInfo['logical_file_name']]

        return fileDetails

    def lfnsInBlock(self, fileBlockName):
        """
        _lfnsInBlock_

        LFN list only for block, details = False => faster query

        """
        if not self.blockExists(fileBlockName):
            msg = "DBSReader.lfnsInBlock(%s): No matching data"
            raise DBSReaderError(msg % fileBlockName)

        try:
            lfns =  self.dbs.listFileArray(block_name = fileBlockName, validFileOnly = 1, detail = False)
            return lfns
        except dbsClientException, ex:
            msg = "Error in "
            msg += "DBSReader.listFilesInBlock(%s)\n" % fileBlockName
            msg += "%s\n" % formatEx3(ex)
            raise DBSReaderError(msg)


<<<<<<< HEAD
    def listFileBlockLocation(self, fileBlockNames, dbsOnly = False, phedexNodes=True):
=======
    def listFileBlockLocation(self, fileBlockName, dbsOnly = False):
>>>>>>> 3f8275bd
        """
        _listFileBlockLocation_

        Get origin_site_name of a block

        """
        
        singleBlockName = None
        if isinstance(fileBlockNames, basestring):
            singleBlockName = fileBlockNames
            fileBlockNames = [fileBlockNames]
 
        for block in fileBlockNames:
            self.checkBlockName(block)

        locations = {}
        node_filter = set(['UNKNOWN', None])
        if not dbsOnly:
            try:
<<<<<<< HEAD
                blocksInfo = self.phedex.getReplicaSEForBlocks(phedexNodes=phedexNodes, block=fileBlockNames, complete='y')
=======
                blockInfo = self.phedex.getReplicaSEForBlocks(block=blockNames, complete='y')
>>>>>>> 3f8275bd
            except Exception, ex:
                msg = "Error while getting block location from PhEDEx for block_name=%s)\n" % fileBlockName
                msg += "%s\n" % str(ex)
                raise Exception(msg)

            for name, nodes in blocksInfo.iteritems():
                valid_nodes = set(nodes) - node_filter
                if valid_nodes:  # dont add if only 'UNKNOWN' or None then get with dbs
                    locations[name] = list(valid_nodes)

            fileblockNames = set(fileBlockNames) - set(locations) #get the blocks we did not find information in phedex
            if fileblockNames:#if we couldnt get data location from PhEDEx, try to look into origin site location from dbs
                dbsOnly = True

        if dbsOnly:
            blocksInfo = {}
            try:
                for block in fileBlockNames:
                    blocksInfo.update( dict(((block, blockInfo[0]['origin_site_name']) for blockInfo in self.dbs.listBlockOrigin(block_name = block) if blockInfo)) )
            except dbsClientException, ex:
                msg = "Error in DBS3Reader: self.dbs.listBlockOrigin(block_name=%s)\n" % fileBlockNames
                msg += "%s\n" % formatEx3(ex)
                raise DBSReaderError(msg)

            if not blocksInfo: # no data location from dbs
                return list()

            for name, node in blocksInfo.iteritems():
                try:
<<<<<<< HEAD
                    cmsname(node)
                except AssertError:
                    n = self.phedex.getNodeNames(node) if phedexNodes else [node]
                else:
                    n = [node] if phedexNodes else [self.phedex.getNodeSE(node)]

                valid_nodes = set(n) - node_filter
                if valid_nodes:  # dont add if only 'UNKNOWN' or None
                    locations[name] = list(valid_nodes)
=======
                    cmsname(n)
                except AssertionError: ## is SE
                    raise TypeError("node '%s' is not a PNN" % n)
                final_nodes = final_nodes.union([n])
            locations[name] = list(final_nodes - node_filter_list)
>>>>>>> 3f8275bd

        #returning single list if a single block is passed
        if singleBlockName is not None:
            return locations[singleBlockName]

        return locations

    def getFileBlock(self, fileBlockName):
        """
        _getFileBlock_

        return a dictionary:
        { blockName: {
             "PhEDExNodeNames" : [<pnn list>],
             "Files" : { LFN : Events },
             }
        }


        """
        if not self.blockExists(fileBlockName):
            msg = "DBSReader.getFileBlock(%s): No matching data"
            raise DBSReaderError(msg % fileBlockName)

        result = { fileBlockName: {
            "PhEDExNodeNames" : self.listFileBlockLocation(fileBlockName),
            "Files" : self.listFilesInBlock(fileBlockName),
            "IsOpen" : self.blockIsOpen(fileBlockName),

            }
                   }
        return result

    def getFileBlockWithParents(self, fileBlockName):
        """
        _getFileBlockWithParents_

        return a dictionary:
        { blockName: {
             "PhEDExNodeNames" : [<pnn list>],
             "Files" : dictionaries representing each file
             }
        }

        files

        """
        if not self.blockExists(fileBlockName):
            msg = "DBSReader.getFileBlockWithParents(%s): No matching data"
            raise DBSReaderError(msg % fileBlockName)

        result = { fileBlockName: {
            "PhEDExNodeNames" : self.listFileBlockLocation(fileBlockName),
            "Files" : self.listFilesInBlockWithParents(fileBlockName),
            "IsOpen" : self.blockIsOpen(fileBlockName),

            }
                   }
        return result



    def getFiles(self, dataset, onlyClosedBlocks = False):
        """
        _getFiles_

        Returns a dictionary of block names for the dataset where
        each block constists of a dictionary containing the PhEDExNodeNames
        for that block and the files in that block by LFN mapped to NEvents

        """
        result = {}
        blocks = self.listFileBlocks(dataset, onlyClosedBlocks)

        [ result.update(self.getFileBlock(x)) for x in blocks ]

        return result


    def listBlockParents(self, blockName):
        """Get parent blocks for block"""
        result = []
        self.checkBlockName(blockName)
        blocks = self.dbs.listBlockParents(block_name = blockName)
        for block in blocks:
            toreturn = {'Name' : block['parent_block_name']}
            toreturn['PhEDExNodeList'] = self.listFileBlockLocation(toreturn['Name'])
            result.append(toreturn)
        return result


    def blockIsOpen(self, blockName):
        """
        _blockIsOpen_

        Return True if named block is open, false if not, or if block
        doenst exist

        """
        self.checkBlockName(blockName)
        blockInstance = self.dbs.listBlocks(block_name = blockName, detail = True)
        if len(blockInstance) == 0:
            return False
        blockInstance = blockInstance[0]
        isOpen = blockInstance.get('open_for_writing', 1)
        if isOpen == 0:
            return False
        return True



    def blockToDatasetPath(self, blockName):
        """
        _blockToDatasetPath_

        Given a block name, get the dataset Path associated with that
        Block.

        Returns the dataset path, or None if not found

        """
        self.checkBlockName(blockName)
        try:
            blocks = self.dbs.listBlocks(block_name = blockName, detail = True)
        except dbsClientException, ex:
            msg = "Error in "
            msg += "DBSReader.blockToDataset(%s)\n" % blockName
            msg += "%s\n" % formatEx3(ex)
            raise DBSReaderError(msg)

        if blocks == []:
            return None

        pathname = blocks[-1].get('dataset', None)
        return pathname

    def listDatasetLocation(self, datasetName, dbsOnly = False, phedexNodes=True):
        """
        _listDatasetLocation_

        List the origin SEs where there is at least a block of the given
        dataset.
        """
        self.checkDatasetPath(datasetName)

        locations=set()
        if not dbsOnly:
            try:
                blocksInfo = self.phedex.getReplicaSEForBlocks(phedexNodes=phedexNodes, dataset=[datasetName],complete='y')
            except Exception, ex:
                msg = "Error while getting block location from PhEDEx for dataset=%s)\n" % datasetName
                msg += "%s\n" % str(ex)
                raise Exception(msg)

            if not blocksInfo: # if we couldnt get data location from PhEDEx, try to look into origin site location from dbs
                dbsOnly = True
            else:
                for blockSites in blocksInfo.values():
                    locations.update(blockSites)

        if dbsOnly:
            try:
                blocksInfo = self.dbs.listBlockOrigin(dataset = datasetName)
            except dbsClientException, ex:
                msg = "Error in DBSReader: dbsApi.listBlocks(dataset=%s)\n" % datasetName
                msg += "%s\n" % formatEx3(ex)
                raise DBSReaderError(msg)

            if not blocksInfo: # no data location from dbs
                return list()

            for blockInfo in blocksInfo:
                try:
                    cmsname(blockInfo['origin_site_name'])
                except AssertError:
                    n = self.phedex.getNodeNames(blockInfo['origin_site_name']) if phedexNodes else [blockInfo['origin_site_name']]
                else:
                    n = [blockInfo['origin_site_name']] if phedexNodes else [self.phedex.getNodeSE(blockInfo['origin_site_name'])]
                locations.update(n)

            locations.difference_update(['UNKNOWN', None]) # remove entry when SE name is 'UNKNOWN'

        return list(locations)

    def checkDatasetPath(self, pathName):
        """
         _checkDatasetPath_
        """
        if pathName in ("", None):
            raise DBSReaderError("Invalid Dataset Path name: => %s <=" % pathName)

    def checkBlockName(self, blockName):
        """
         _checkBlockName_
        """
        if blockName in ("", "*", None):
            raise DBSReaderError("Invalid Block name: => %s <=" % blockName)<|MERGE_RESOLUTION|>--- conflicted
+++ resolved
@@ -547,11 +547,7 @@
             raise DBSReaderError(msg)
 
 
-<<<<<<< HEAD
-    def listFileBlockLocation(self, fileBlockNames, dbsOnly = False, phedexNodes=True):
-=======
     def listFileBlockLocation(self, fileBlockName, dbsOnly = False):
->>>>>>> 3f8275bd
         """
         _listFileBlockLocation_
 
@@ -571,11 +567,7 @@
         node_filter = set(['UNKNOWN', None])
         if not dbsOnly:
             try:
-<<<<<<< HEAD
-                blocksInfo = self.phedex.getReplicaSEForBlocks(phedexNodes=phedexNodes, block=fileBlockNames, complete='y')
-=======
                 blockInfo = self.phedex.getReplicaSEForBlocks(block=blockNames, complete='y')
->>>>>>> 3f8275bd
             except Exception, ex:
                 msg = "Error while getting block location from PhEDEx for block_name=%s)\n" % fileBlockName
                 msg += "%s\n" % str(ex)
@@ -605,23 +597,11 @@
 
             for name, node in blocksInfo.iteritems():
                 try:
-<<<<<<< HEAD
-                    cmsname(node)
-                except AssertError:
-                    n = self.phedex.getNodeNames(node) if phedexNodes else [node]
-                else:
-                    n = [node] if phedexNodes else [self.phedex.getNodeSE(node)]
-
-                valid_nodes = set(n) - node_filter
-                if valid_nodes:  # dont add if only 'UNKNOWN' or None
-                    locations[name] = list(valid_nodes)
-=======
                     cmsname(n)
                 except AssertionError: ## is SE
                     raise TypeError("node '%s' is not a PNN" % n)
                 final_nodes = final_nodes.union([n])
             locations[name] = list(final_nodes - node_filter_list)
->>>>>>> 3f8275bd
 
         #returning single list if a single block is passed
         if singleBlockName is not None:
