"""
ReqMgr request handling.

"""

import time
import cherrypy
from datetime import datetime, timedelta

from WMCore.Database.CMSCouch import Database, CouchError
from WMCore.WMSpec.WMWorkload import WMWorkloadHelper
from WMCore.WMSpec.StdSpecs.StdBase import WMSpecFactoryException
from WMCore.Wrappers import JsonWrapper
from WMCore.REST.Server import RESTEntity, restcall, rows
from WMCore.REST.Tools import tools
from WMCore.REST.Validation import validate_str, validate_strlist

import WMCore.ReqMgr.Service.RegExp as rx

from WMCore.ReqMgr.DataStructs.Request import RequestDataError
from WMCore.ReqMgr.DataStructs.RequestStatus import REQUEST_STATUS_LIST
from WMCore.ReqMgr.DataStructs.RequestStatus import REQUEST_STATUS_TRANSITION
from WMCore.ReqMgr.DataStructs.RequestType import REQUEST_TYPES
from WMCore.ReqMgr.DataStructs.Request import Request as RequestData



class Request(RESTEntity):
    def __init__(self, app, api, config, mount, db_handler):
        # main CouchDB database where requests/workloads are stored
        RESTEntity.__init__(self, app, api, config, mount)
        self.reqmgrDB = api.db_handler.get_db(config.couch_reqmgr_db)
    
    def validate(self, apiobj, method, api, param, safe):
<<<<<<< HEAD
        # to make validate successful
        # move the validated argument to safe
        # make param empty
        # other wise raise the error 
=======
        if method in ("GET",):
            validate_str("all", param, safe, rx.RX_BOOL_FLAG, optional=True)
            validate_str("request_name", param, safe, rx.RX_REQUEST_NAME, optional=True)
        if method in ("DELETE", ):
            validate_str("request_name", param, safe, rx.RX_REQUEST_NAME, optional=False)
>>>>>>> fa2a8c4d
        
        if method in ['GET', 'PUT', 'POST']:
            for prop in param.kwargs:
                safe.kwargs[prop] = param.kwargs[prop]
            
            for prop in safe.kwargs:
                del param.kwargs[prop]
#             
#             permittedParams = ["statusList", "names", "type", "prepID", "inputDataset", 
#                                "outputDataset", "dateRange", "campaign", "workqueue", "team"]
#             validate_strlist("statusList", param, safe, '*')
#             validate_strlist("names", param, safe, rx.RX_REQUEST_NAME)
#             validate_str("type", param, safe, "*", optional=True)
#             validate_str("prepID", param, safe, "*", optional=True)
#             validate_str("inputDataset", param, safe, rx.RX_REQUEST_NAME, optional=True)
#             validate_str("outputDataset", param, safe, rx.RX_REQUEST_NAME, optional=True)
#             validate_strlist("dateRagne", param, safe, rx.RX_REQUEST_NAME)
#             validate_str("campaign", param, safe, "*", optional=True)
#             validate_str("workqueue", param, safe, "*", optional=True)
#             validate_str("team", param, safe, "*", optional=True)
            
    @restcall
    def get(self, **kwargs):
        """
<<<<<<< HEAD
        Returns request info depending on the conditions set by kwargs
        Currently defined kwargs are following.
        statusList, requestNames, requestType, prepID, inputDataset, outputDataset, dateRange
        If jobInfo is True, returns jobInfomation about the request as well.
=======
        Returns most recent list of requests in the system.
        Query particular request if request_name is specified.
        Return complete list of all requests in the system if all is set.
            If all is not set, check "default_view_requests_since_num_days"
            config value and show only requests not older than this
            number of days.
            
        TODO:
        stuff like this has to filtered out from result of this call:
            _attachments: {u'spec': {u'stub': True, u'length': 51712, u'revpos': 2, u'content_type': u'application/json'}}
            _id: maxa_RequestString-OVERRIDE-ME_130621_174227_9225
            _rev: 4-c6ceb2737793aaeac3f1cdf591593da4
        
>>>>>>> fa2a8c4d
        """
        statusList = kwargs.get("statusList", False)
        names = kwargs.get("names", False)
        type = kwargs.get("type", False)
        prepID = kwargs.get("prepID", False)
        inputDataset = kwargs.get("inputDataset", False)
        outputDataset = kwargs.get("outputDataset", False)
        dateRange = kwargs.get("dateRange", False)
        campaign = kwargs.get("campaign", False)
        workqueue = kwargs.get("workqueue", False)
        team = kwargs.get("team", False)

        requestInfo =[]
        
        if statusList and not team:
            requestInfo[1] = self._getReqMgrView("bystatus" , {}, statusList, "list")
        if statusList and team:
            requestInfo[2] = self._getReqMgrView("byteamandstatus", {}, team, "list")
        if names:
            requestInfo[3] = self._getReuestsByNames(names)
        if prepID:
            requestInfo[4] = self._getReqMgrView("byprepid", {}, prepID, "list")
        if inputDataset:
            requestInfo[5] = self._getReqMgrView("byinputdataset", {}, inputDataset, "list")
        if outputDataset:
            requestInfo[6] = self._getReqMgrView("byoutputdataset", {}, outputDataset, "list")
        if dateRange:
            requestInfo[7] = self._getReqMgrView("bydate", {}, dateRange, "list")
        if campaign:
            requestInfo[8] = self._getReqMgrView("bycampaign", {}, campaign, "list")
        if workqueue:
            requestInfo[9] = self._getReqMgrView("byworkqueue", {}, workqueue, "list")
        
        #get interaction of the request
        return self._intersectionOfRequestInfo(requestInfo);
        
    def _intersectionOfRequestInfo(self, requestInfo):
        return requestInfo[0]    
        
    def _getStaleView(self, couchdb, couchapp, view, options, keys, format):
        
        if not options:
            options = {}
        options["stale"] = "update_after"
        options["include_docs"] = True
        result = couchdb.loadView(couchapp, view, options, keys)

        if format == "dict":
            requestInfo = {}
            for item in result["rows"]:
                requestInfo[item["id"]] = None
            return requestInfo
        else:
            requestInfo = []
            for item in result["rows"]:
                requestInfo.append(item["id"])
            return requestInfo
        
    
    def _getReqMgrView(self, view, options, keys, format):
        
        return self._getStaleView(self.reqmgrDB, "ReqMgr", view, options, keys, format)
    
    
    def _getWMStatsView(self, view, options, keys, format):
        
        return self._getStaleView(self.wmstatsCouch, "WMStats", view, options, keys, format)
       
    
    def _getReuestsByNames(self, names, stale="update_after"):
        """
        TODO: names can be regular expression or list of names
        """
        request_doc = self.reqmgrDB.document(self.db_name, names)
        return rows([request_doc])
        
    def _combineRequest(self, requestInfo, requestAgentUrl, cache):
        keys = {}
        requestAgentUrlList = []
        for row in requestAgentUrl["rows"]:
            request = row["key"][0]
            if not keys[request]: 
                keys[request] = []
            keys[request].append(row["key"][1])
        
<<<<<<< HEAD
        for request in requestInfo: 
            for agentUrl in keys[request]: 
                requestAgentUrlList.append([request, agentUrl]);

        return requestAgentUrlList;

    @restcall
    def post(self, **kwargs):
        result = self.reqmgrDB.updateDocument(doc['_id'], 'WMStats',
                                    'insertRequest',
                                    fields={'doc': JSONEncoder().encode(doc)})
=======
    @restcall
    def delete(self, request_name):
        cherrypy.log("INFO: Deleting request document '%s' ..." % request_name)
        couchdb = self.db_handler.get_db(self.db_name)
        try:
            couchdb.delete_doc(request_name)
        except CouchError, ex:
            msg = "ERROR: Delete failed."
            cherrypy.log(msg + " Reason: %s" % ex)
            raise cherrypy.HTTPError(404, msg)        
        # TODO
        # delete should also happen on WMStats
        cherrypy.log("INFO: Delete '%s' done." % request_name)
        
    
    @restcall
    def post(self):
        """
        Create / inject a new request. Request input schema is specified in 
        the body of the request as JSON encoded data.
        
        All request arguments manipulation to happen in the .request_initialize()
        
        All request arguments validation to happen in DataStructs.Request.validate() 
        
        TODO:
        this method will have some parts factored out so that e.g. clone call
        can share functionality.
        
        """
        json_input_request_args = cherrypy.request.body.read()
        request_input_dict = JsonWrapper.loads(json_input_request_args)        
        # strip spaces
        for k, v in request_input_dict.iteritems():
            if isinstance(v, str):
                request_input_dict[k] = v.strip()
        
        cherrypy.log("INFO: Create request, input args: %s ..." % request_input_dict)
        
        # TODO
        # necessary? (is in ReqMgrRESTModel.putRequest)
        #reqInputArgs = Utilities.unidecode()
        
        request = RequestData() # this returns a new request dictionary
        request.update(request_input_dict)

        try:        
            request.validate_automatic_args_empty()
            # fill in automatic request arguments and further request args meddling
            self.request_initialize(request)
            request.validate()
        except RequestDataError, ex:
            cherrypy.log(ex.message)
            raise cherrypy.HTTPError(400, ex.message)
                
        # the request arguments below shall be handled automatically by either
        # being specified in the input or already have correct default
        # values in the schema definition
        
        # the arguments manipulation stuff (currently commented out) below
        # should all go into request request_initialize()

        # TODO
        # do we need InputDataset and InputDatasets?
        # this likely the cause of #3743
        #if reqInputArgs.has_key("InputDataset"):
        # reqSchema["InputDatasets"] = [reqInputArgs["InputDataset"]]

        # TODO
        # don't understand this, have to clarify with Diego
        # it's from (ReqMgrWebtools) Utilities.makeRequest()
        """
        skimNumber = 1
        # a list of dictionaries
        reqSchema["SkimConfigs"] = []
        while reqInputArgs.has_key("SkimName%s" % skimNumber):
            d = {}
            d["SkimName"] = reqInputArgs["SkimName%s" % skimNumber]
            d["SkimInput"] = reqInputArgs["SkimInput%s" % skimNumber]
            d["Scenario"] = reqInputArgs["Scenario"]
            d["TimePerEvent"] = reqInputArgs.get("SkimTimePerEvent%s" % skimNumber, None)
            d["SizePerEvent"] = reqInputArgs.get("SkimSizePerEvent%s" % skimNumber, None)
            d["Memory"] = reqInputArgs.get("SkimMemory%s" % skimNumber, None)
    
    
            if reqInputArgs.get("Skim%sConfigCacheID" % skimNumber, None) != None:
                d["ConfigCacheID"] = reqInputArgs["Skim%sConfigCacheID" % skimNumber]
    
            reqSchema["SkimConfigs"].append(d)
            skimNumber += 1
        """
        
        # TODO
        # another arguments fiddling mess, do later
        # it's from (ReqMgrWebtools) Utilities.makeRequest()
        """
        if reqInputArgs.has_key("DataPileup") or reqInputArgs.has_key("MCPileup"):
            reqSchema["PileupConfig"] = {}
            if reqInputArgs.has_key("DataPileup") and reqInputArgs["DataPileup"] != "":
                reqSchema["PileupConfig"]["data"] = [reqInputArgs["DataPileup"]]
            if reqInputArgs.has_key("MCPileup") and reqInputArgs["MCPileup"] != "":
                reqSchema["PileupConfig"]["mc"] = [reqInputArgs["MCPileup"]]
        """
        
        # TODO
        # it's from (ReqMgrWebtools) Utilities.makeRequest()
        # should go into request_initialize()
        """
        for runlist in ["RunWhitelist", "RunBlacklist"]:
            if runlist in reqInputArgs:
                reqSchema[runlist] = parseRunList(reqInputArgs[runlist])
        for blocklist in ["BlockWhitelist", "BlockBlacklist"]:
            if blocklist in reqInputArgs:
                reqSchema[blocklist] = parseBlockList(reqInputArgs[blocklist])
        for stringList in ["DqmSequences", "IgnoredOutputModules", "TransientOutputModules"]:
            if stringList in reqInputArgs:
                reqSchema[stringList] = parseStringListWithoutValidation(reqInputArgs[stringList])
        """
        
        cherrypy.log("INFO: Request initialization and validation succeeded.")
        
        # it's from (ReqMgrWebtools) Utilities.makeRequest()
        # request = buildWorkloadAndCheckIn(webApi, reqSchema, couchUrl, couchDB, wmstatUrl)

        # build workload
        # WMCore/RequestManager/RequestMaker/Registry.py
        try:
            factory_name = "%sWorkloadFactory" % request["RequestType"]
            mod = __import__("WMCore.WMSpec.StdSpecs.%s" % request["RequestType"],
                             globals(), locals(), [factory_name])
            Factory = getattr(mod, factory_name)
        except ImportError:
            msg =  "ERROR: Spec type '%s' not found in WMCore.WMSpec.StdSpecs" % request["RequestType"]
            cherrypy.log(msg)
            raise RuntimeError, msg
        except AttributeError, ex:
            msg = "ERROR: Factory not found in Spec for type '%s'" % request["RequestType"]
            cherrypy.log(msg)
            raise RuntimeError, msg

        try:
            factory = Factory()
            # TODO
            # this method is only used by ReqMgr1, once ReqMgr1 is gone,
            # there can be only 1 argument to this method
            workload = factory.factoryWorkloadConstruction(workloadName=request["RequestName"],
                                                           arguments=request)
            self.request_initilize_attach_input_to_workload(workload, request_input_dict)        
        except WMSpecFactoryException, ex:
            msg = "ERROR: Error in spec/workload validation: %s" % ex._message
            cherrypy.log(msg)
            raise cherrypy.HTTPError(400, msg)
        
        # TODO
        # watch the above instantiation, seems to take rather long time to pass
        
        cherrypy.log("INFO: Request corresponding workload instantiated, storing ...")
            
        # TODO
        # explore what exactly is here in the data
        # is it the spec instance?, then it all fine
        request["WorkloadSpec"] = workload.data
        
        if request.get("DbsUrl", None):
            request["DbsUrl"] = (workload.getTopLevelTask()[0]).dbsUrl()
                
        # workload under request["WorkloadSpec"] is now part of the request instance
        # at this point, it's the end of 
        # Registry.buildWorkloadForRequest(typename, schema):
        
        helper = WMWorkloadHelper(request["WorkloadSpec"])

        # TODO
        # this should be revised for ReqMgr2        
        #4378 - ACDC (Resubmission) requests should inherit the Campaign ...
        # for Resubmission request, there already is previous Campaign set
        # this call would override it with initial request arguments where
        # it is not specified, so would become ''
        # TODO
        # these kind of calls should go into some workload initialization
        if not helper.getCampaign():
            helper.setCampaign(request["Campaign"])

        if request.has_key("RunWhitelist"):
            helper.setRunWhitelist(request["RunWhitelist"])
        
        # storing the request document into Couch

        # can't save Request object directly, because it makes it hard to retrieve
        # the _rev
        # TODO
        # don't understand this. may just be possible to keep dealing with
        # 'request' and not create this metadata
        metadata = {}
        metadata.update(request)    
    
        # Add the output datasets if necessary
        # for some bizarre reason OutpuDatasets is list of lists, when cloning
        # [['/MinimumBias/WMAgentCommissioning10-v2/RECO'], ['/MinimumBias/WMAgentCommissioning10-v2/ALCARECO']]
        # #3743
        # TODO
        # this should be verified and straighten up in ReqMgr2, should not need this
        #if not clone:
        #    for ds in helper.listOutputDatasets():
        #        if ds not in request['OutputDatasets']:
        #            request['OutputDatasets'].append(ds)
                
        # Store new request into Couch
        
        try:
            # don't want to JSONify the whole workflow
            del metadata["WorkloadSpec"]
            workload_url = helper.saveCouch(request["CouchURL"],
                                            request["CouchWorkloadDBName"],
                                            metadata=metadata)
            
            # TODO
            # this will have to be updated now, when the Couch url is known. The question
            # is whether this request argument is necessary since it should always be
            # CouchUrl/DbName/RequestName/spec so it can easily be derived 
            request["RequestWorkflow"] = workload_url
        
            # now comes the step of storing into Oracle
            # CheckIn.checkIn(request, reqSchema['RequestType'])
    
            # TODO
            # was the case in ReqMgr1, now just update RequestWorkflow, it's the URL
            # and it's not entire clear if this is necessary since it can be worked out
            # otherwise, have to check
            # this will most likely not be necessary
            params_to_update = ["RequestWorkflow"]
            couchdb = Database(request["CouchWorkloadDBName"], request["CouchURL"])
            fields = {}
            for key in params_to_update:
                fields[key] = request[key]
            couchdb.updateDocument(request["RequestName"], "ReqMgr", "updaterequest",
                                   fields=fields)
        except CouchError, ex:
            # TODO simulate exception here to see how much gets exposed to the client
            # and how much gets logged when it's like this
            msg = "ERROR: Storing into Couch failed, reason: %s" % ex.reason
            cherrypy.log(msg)
            raise cherrypy.HTTPError(500, msg)
             
        # TODO
        # WMStats interaction
        # 1) first there should be a link to the database so it's not necessary
        #    to instantiate the writer it at every single manipulation
        # 2) scrutinize the request injection flow from ReqMgrRESTModel.putRequest()
        #    where and how WMStatsURL is used, concentrate stuff at 1 place
        # this is what ReqMgrWebTools.buildWorkloadAndCheckIn() has:
        """        
        try:
            wmstatSvc = WMStatsWriter(wmstatUrl)
            wmstatSvc.insertRequest(request)
        except Exception as ex:
            webApi.error("Could not update WMStats, reason: %s" % ex)
            raise HTTPError(400, "Creating request failed, could not update WMStats.")
        """

        cherrypy.log("INFO: Request '%s' created and stored." % request["RequestName"])        
        # do not want to return to client spec data
        del request["WorkloadSpec"]
        return rows([request])


    def request_initialize(self, request):
        """
        Request data class request is a dictionary representing
        a being injected / created request. This method initializes
        various request fields. This should be the ONLY method to
        manipulate request arguments upon injection so that various
        levels or arguments manipulation does not occur accros several
        modules and across about 7 various methods like in ReqMgr1.
        
        request is changed here.
        
        """ 
        request["CouchURL"] = self.config.couch_host
        request["CouchWorkloadDBName"] = self.config.couch_reqmgr_db
        request["CouchDBName"] = self.config.couch_config_cache_db
        request["Requestor"] = cherrypy.request.user["login"]
        request["RequestorDN"] = cherrypy.request.user.get("dn", "unknown")
        # assign first starting status, should be 'new'
        request["RequestStatus"] = REQUEST_STATUS_LIST[0]

        current_time = time.strftime('%y%m%d_%H%M%S', time.localtime(time.time()))
        seconds = int(10000 * (time.time() % 1.0))
        request_string = request.get("RequestString", "")
        if request_string != "":
            request["RequestName"] = "%s_%s" % (request["Requestor"], request_string)
        else:
            request["RequestName"] = request["Requestor"]
        request["RequestName"] += "_%s_%s" % (current_time, seconds)    
        request["RequestDate"] = list(time.gmtime()[:6])
        
        if request.has_key("FilterEfficiency"):
            request["FilterEfficiency"] = float(request["FilterEfficiency"])
        if request["CMSSWVersion"] and request["CMSSWVersion"] not in request["SoftwareVersions"]:
            request["SoftwareVersions"].append(request["CMSSWVersion"])
            
            
    def request_initilize_attach_input_to_workload(self, workload, request_input_dict):
        """
        request_input_dict are input arguments for request injection
        workload is a corresponding newly created workload instance and 
            request_input_dict is attached to workload under 'schema'
        
        ReqMgr1 does this in RequestMaker.Registry.loadRequestSchema()
        
        This method is only a slight modification of loadRequestSchema()
        
        Storing this original injection time information is probably not
        crucially necessary but is definitely practical, keep that.
        
        """
        wl = workload
        rid = request_input_dict
        schema = wl.data.request.section_("schema")
        for key, value in rid.iteritems():
            try:
                setattr(schema, key, value)
            except Exception, ex:
                # attach TaskChain tasks
                # TODO this may be a good example where recursion is practical
                if (type(value) == dict and rid["RequestType"] == 'TaskChain' and
                    "Task" in key):
                    new_section = schema.section_(key)
                    for k, v in rid[key].iteritems():
                        try:
                            setattr(new_section, k, v)
                        except Exception, ex:
                            # what does this mean then?
                            pass
                else:
                    pass
        schema.timeStamp = int(time.time())
        wl.data.owner.Group = schema.Group
        # TODO
        # ReqMgr2 does not allow Requestor request argument specified in the
        # injection input so it can't be set here based on request_input_dict.
        # If it's absolutely necessary, it can be passed to his method from the 
        # called, where it's known, and set on the workload. But I doubt there
        # needs to be so much data duplication yet again between stuff stored
        # in Couch and on workload.
        #wl.data.owner.Requestor = schema.Requestor
        if hasattr(schema, "RequestPriority"):
            wl.data.request.priority = schema.RequestPriority
  
        
>>>>>>> fa2a8c4d
        
class RequestStatus(RESTEntity):
    def __init__(self, app, api, config, mount):
        RESTEntity.__init__(self, app, api, config, mount)


    def validate(self, apiobj, method, api, param, safe):
        validate_str("transition", param, safe, rx.RX_BOOL_FLAG, optional=True)
    
    
    @restcall
    def get(self, transition):
        """
        Return list of allowed request status.
        If transition, return exhaustive list with all request status
        and their defined transitions.
        
        """
        if transition == "true":
            return rows(REQUEST_STATUS_TRANSITION)
        else:
            return rows(REQUEST_STATUS_LIST)
    
    
    
class RequestType(RESTEntity):
    def __init__(self, app, api, config, mount):
        RESTEntity.__init__(self, app, api, config, mount)
    
    
    def validate(self, apiobj, method, api, param, safe):
        pass
    
    
    @restcall
    def get(self):
        return rows(REQUEST_TYPES)<|MERGE_RESOLUTION|>--- conflicted
+++ resolved
@@ -26,24 +26,16 @@
 
 
 class Request(RESTEntity):
-    def __init__(self, app, api, config, mount, db_handler):
+    def __init__(self, app, api, config, mount):
         # main CouchDB database where requests/workloads are stored
         RESTEntity.__init__(self, app, api, config, mount)
-        self.reqmgrDB = api.db_handler.get_db(config.couch_reqmgr_db)
+        self.reqmgr_db = api.db_handler.get_db(config.couch_reqmgr_db)
     
     def validate(self, apiobj, method, api, param, safe):
-<<<<<<< HEAD
         # to make validate successful
         # move the validated argument to safe
         # make param empty
         # other wise raise the error 
-=======
-        if method in ("GET",):
-            validate_str("all", param, safe, rx.RX_BOOL_FLAG, optional=True)
-            validate_str("request_name", param, safe, rx.RX_REQUEST_NAME, optional=True)
-        if method in ("DELETE", ):
-            validate_str("request_name", param, safe, rx.RX_REQUEST_NAME, optional=False)
->>>>>>> fa2a8c4d
         
         if method in ['GET', 'PUT', 'POST']:
             for prop in param.kwargs:
@@ -68,64 +60,57 @@
     @restcall
     def get(self, **kwargs):
         """
-<<<<<<< HEAD
         Returns request info depending on the conditions set by kwargs
         Currently defined kwargs are following.
         statusList, requestNames, requestType, prepID, inputDataset, outputDataset, dateRange
         If jobInfo is True, returns jobInfomation about the request as well.
-=======
-        Returns most recent list of requests in the system.
-        Query particular request if request_name is specified.
-        Return complete list of all requests in the system if all is set.
-            If all is not set, check "default_view_requests_since_num_days"
-            config value and show only requests not older than this
-            number of days.
             
         TODO:
         stuff like this has to filtered out from result of this call:
             _attachments: {u'spec': {u'stub': True, u'length': 51712, u'revpos': 2, u'content_type': u'application/json'}}
             _id: maxa_RequestString-OVERRIDE-ME_130621_174227_9225
-            _rev: 4-c6ceb2737793aaeac3f1cdf591593da4
-        
->>>>>>> fa2a8c4d
-        """
-        statusList = kwargs.get("statusList", False)
-        names = kwargs.get("names", False)
+            _rev: 4-c6ceb2737793aaeac3f1cdf591593da4        
+
+        """
+        # list of status
+        status = kwargs.get("status", False)
+        # list of request names
+        name = kwargs.get("name", False)
         type = kwargs.get("type", False)
-        prepID = kwargs.get("prepID", False)
-        inputDataset = kwargs.get("inputDataset", False)
-        outputDataset = kwargs.get("outputDataset", False)
-        dateRange = kwargs.get("dateRange", False)
+        prep_id = kwargs.get("prep_id", False)
+        inputdataset = kwargs.get("inputdataset", False)
+        outputdataset = kwargs.get("outputdataset", False)
+        date_range = kwargs.get("date_range", False)
         campaign = kwargs.get("campaign", False)
         workqueue = kwargs.get("workqueue", False)
         team = kwargs.get("team", False)
 
-        requestInfo =[]
-        
-        if statusList and not team:
-            requestInfo[1] = self._getReqMgrView("bystatus" , {}, statusList, "list")
-        if statusList and team:
-            requestInfo[2] = self._getReqMgrView("byteamandstatus", {}, team, "list")
-        if names:
-            requestInfo[3] = self._getReuestsByNames(names)
-        if prepID:
-            requestInfo[4] = self._getReqMgrView("byprepid", {}, prepID, "list")
-        if inputDataset:
-            requestInfo[5] = self._getReqMgrView("byinputdataset", {}, inputDataset, "list")
-        if outputDataset:
-            requestInfo[6] = self._getReqMgrView("byoutputdataset", {}, outputDataset, "list")
-        if dateRange:
-            requestInfo[7] = self._getReqMgrView("bydate", {}, dateRange, "list")
+        request_info =[]
+        
+        if status and not team:
+            request_info.append(self.get_reqmgr_view("bystatus" , {}, status, "list"))
+        if status and team:
+            request_info.append(self.get_reqmgr_view("byteamandstatus", {}, team, "list"))
+        if name:
+            request_info.append(self._getReuestsByNames(name))
+        if prep_id:
+            request_info.append(self.get_reqmgr_view("byprepid", {}, prep_id, "list"))
+        if inputdataset:
+            request_info.append(self.get_reqmgr_view("byinputdataset", {}, inputdataset, "list"))
+        if outputdataset:
+            request_info.append(self.get_reqmgr_view("byoutputdataset", {}, outputdataset, "list"))
+        if date_range:
+            request_info.append(self.get_reqmgr_view("bydate", {}, date_range, "list"))
         if campaign:
-            requestInfo[8] = self._getReqMgrView("bycampaign", {}, campaign, "list")
+            request_info.append( self.get_reqmgr_view("bycampaign", {}, campaign, "list"))
         if workqueue:
-            requestInfo[9] = self._getReqMgrView("byworkqueue", {}, workqueue, "list")
+            request_info.append(self.get_reqmgr_view("byworkqueue", {}, workqueue, "list"))
         
         #get interaction of the request
-        return self._intersectionOfRequestInfo(requestInfo);
-        
-    def _intersectionOfRequestInfo(self, requestInfo):
-        return requestInfo[0]    
+        return self._intersectionOfrequest_info(request_info);
+        
+    def _intersectionOfrequest_info(self, request_info):
+        return request_info[0]    
         
     def _getStaleView(self, couchdb, couchapp, view, options, keys, format):
         
@@ -134,37 +119,38 @@
         options["stale"] = "update_after"
         options["include_docs"] = True
         result = couchdb.loadView(couchapp, view, options, keys)
+        print result
 
         if format == "dict":
-            requestInfo = {}
+            request_info = {}
             for item in result["rows"]:
-                requestInfo[item["id"]] = None
-            return requestInfo
+                request_info[item["id"]] = None
+            return request_info
         else:
-            requestInfo = []
+            request_info = []
             for item in result["rows"]:
-                requestInfo.append(item["id"])
-            return requestInfo
-        
-    
-    def _getReqMgrView(self, view, options, keys, format):
-        
-        return self._getStaleView(self.reqmgrDB, "ReqMgr", view, options, keys, format)
-    
-    
-    def _getWMStatsView(self, view, options, keys, format):
+                request_info.append(item["id"])
+            return request_info
+        
+    
+    def get_reqmgr_view(self, view, options, keys, format):
+        
+        return self._getStaleView(self.reqmgr_db, "ReqMgr", view, options, keys, format)
+    
+    
+    def get_wmstats_view(self, view, options, keys, format):
         
         return self._getStaleView(self.wmstatsCouch, "WMStats", view, options, keys, format)
        
     
-    def _getReuestsByNames(self, names, stale="update_after"):
+    def _get_request_by_names(self, names, stale="update_after"):
         """
         TODO: names can be regular expression or list of names
         """
-        request_doc = self.reqmgrDB.document(self.db_name, names)
+        request_doc = self.reqmgr_db.document(self.db_name, names)
         return rows([request_doc])
         
-    def _combineRequest(self, requestInfo, requestAgentUrl, cache):
+    def _combine_request(self, request_info, requestAgentUrl, cache):
         keys = {}
         requestAgentUrlList = []
         for row in requestAgentUrl["rows"]:
@@ -172,26 +158,18 @@
             if not keys[request]: 
                 keys[request] = []
             keys[request].append(row["key"][1])
-        
-<<<<<<< HEAD
-        for request in requestInfo: 
+
+        for request in request_info: 
             for agentUrl in keys[request]: 
                 requestAgentUrlList.append([request, agentUrl]);
 
         return requestAgentUrlList;
 
-    @restcall
-    def post(self, **kwargs):
-        result = self.reqmgrDB.updateDocument(doc['_id'], 'WMStats',
-                                    'insertRequest',
-                                    fields={'doc': JSONEncoder().encode(doc)})
-=======
     @restcall
     def delete(self, request_name):
         cherrypy.log("INFO: Deleting request document '%s' ..." % request_name)
-        couchdb = self.db_handler.get_db(self.db_name)
         try:
-            couchdb.delete_doc(request_name)
+            self.reqmgr_db.delete_doc(request_name)
         except CouchError, ex:
             msg = "ERROR: Delete failed."
             cherrypy.log(msg + " Reason: %s" % ex)
@@ -417,11 +395,10 @@
             # otherwise, have to check
             # this will most likely not be necessary
             params_to_update = ["RequestWorkflow"]
-            couchdb = Database(request["CouchWorkloadDBName"], request["CouchURL"])
             fields = {}
             for key in params_to_update:
                 fields[key] = request[key]
-            couchdb.updateDocument(request["RequestName"], "ReqMgr", "updaterequest",
+            self.reqmgr_db.updateDocument(request["RequestName"], "ReqMgr", "updaterequest",
                                    fields=fields)
         except CouchError, ex:
             # TODO simulate exception here to see how much gets exposed to the client
@@ -470,8 +447,8 @@
         request["Requestor"] = cherrypy.request.user["login"]
         request["RequestorDN"] = cherrypy.request.user.get("dn", "unknown")
         # assign first starting status, should be 'new'
-        request["RequestStatus"] = REQUEST_STATUS_LIST[0]
-
+        request["RequestStatus"] = REQUEST_STATUS_LIST[0] 
+        request["RequestTransition"] = [{"Status": request["RequestStatus"], "UpdateTime": int(time.time())}]
         current_time = time.strftime('%y%m%d_%H%M%S', time.localtime(time.time()))
         seconds = int(10000 * (time.time() % 1.0))
         request_string = request.get("RequestString", "")
@@ -534,9 +511,6 @@
         #wl.data.owner.Requestor = schema.Requestor
         if hasattr(schema, "RequestPriority"):
             wl.data.request.priority = schema.RequestPriority
-  
-        
->>>>>>> fa2a8c4d
         
 class RequestStatus(RESTEntity):
     def __init__(self, app, api, config, mount):
