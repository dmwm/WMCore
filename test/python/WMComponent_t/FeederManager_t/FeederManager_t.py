--- conflicted
+++ resolved
@@ -60,32 +60,29 @@
         it's own database connections.  These parameters are still pulled from
         the environment.
         """
-<<<<<<< HEAD
-        return self.testInit.getConfiguration(
-                    os.path.join(WMCore.WMInit.getWMTESTBASE(), \
-            'src/python/WMComponent/FeederManager/DefaultConfig.py'))
-=======
+        #return self.testInit.getConfiguration(
+        #            os.path.join(WMCore.WMInit.getWMTESTBASE(), \
+        #    'src/python/WMComponent/FeederManager/DefaultConfig.py'))
         config = self.testInit.getConfiguration()
         self.testInit.generateWorkDir(config)
->>>>>>> c1643e56
 
         config.section_("JobStateMachine")
         config.JobStateMachine.couchurl = os.getenv("COUCHURL")
         config.JobStateMachine.couchDBName = "jobaccountant_t"
 
-	config.component_("FeederManager")
-	config.FeederManager.logLevel = "INFO"
-	config.FeederManager.componentName = "FeederManager"
-	config.FeederManager.componentDir = \
+		config.component_("FeederManager")
+		config.FeederManager.logLevel = "INFO"
+		config.FeederManager.componentName = "FeederManager"
+		config.FeederManager.componentDir = \
 	    os.path.join(os.getenv("TESTDIR"), "FeederManager")
-	config.FeederManager.addDatasetWatchHandler = \
+		config.FeederManager.addDatasetWatchHandler = \
 	    'WMComponent.FeederManager.Handler.DefaultAddDatasetWatch'
 
-	# The maximum number of threads to process each message type
-	config.FeederManager.maxThreads = 10
+		# The maximum number of threads to process each message type
+		config.FeederManager.maxThreads = 10
 
-	# The poll interval at which to look for new fileset/feeder association
-	config.FeederManager.pollInterval = 60
+		# The poll interval at which to look for new fileset/feeder association
+		config.FeederManager.pollInterval = 60
 
         return config
 
