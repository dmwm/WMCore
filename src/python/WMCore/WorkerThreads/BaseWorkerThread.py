--- conflicted
+++ resolved
@@ -8,13 +8,8 @@
 to perform thread-specific setup and clean-up operations
 """
 
-<<<<<<< HEAD
-
-
 from builtins import object
 import threading
-=======
->>>>>>> f28aa8b8
 import logging
 import sys
 import threading
