"""
ReqMgrRESTModel

This holds the methods for the REST model, all methods which
will be available via HTTP PUT/GET/POST commands from the interface,
the validation, the security for each, and the function calls for the
DB interfaces they execute.

https://twiki.cern.ch/twiki/bin/viewauth/CMS/ReqMgrSystemDesign
"""

import sys
import math
import cherrypy
import json
import threading
import urllib

import WMCore.Lexicon
from WMCore.Wrappers import JsonWrapper
from WMCore.WebTools.RESTModel import RESTModel
import WMCore.HTTPFrontEnd.RequestManager.ReqMgrWebTools as Utilities
from WMCore.WMException import WMException

import WMCore.RequestManager.RequestDB.Interface.User.Registration          as Registration
import WMCore.RequestManager.RequestDB.Interface.User.Requests              as UserRequests
import WMCore.RequestManager.RequestDB.Interface.Request.ListRequests       as ListRequests
import WMCore.RequestManager.RequestDB.Interface.Request.GetRequest         as GetRequest
import WMCore.RequestManager.RequestDB.Interface.Admin.RequestManagement    as RequestAdmin
import WMCore.RequestManager.RequestDB.Interface.Admin.ProdManagement       as ProdManagement
import WMCore.RequestManager.RequestDB.Interface.Admin.GroupManagement      as GroupManagement
import WMCore.RequestManager.RequestDB.Interface.Admin.UserManagement       as UserManagement
import WMCore.RequestManager.RequestDB.Interface.ProdSystem.ProdMgrRetrieve as ProdMgrRetrieve
import WMCore.RequestManager.RequestDB.Interface.Admin.SoftwareManagement   as SoftwareAdmin
import WMCore.RequestManager.RequestDB.Interface.Request.ChangeState        as ChangeState
import WMCore.RequestManager.RequestDB.Interface.Group.Information          as GroupInfo
import WMCore.RequestManager.RequestDB.Interface.Request.Campaign           as Campaign



# request arguments which are deprecated at injection (2013-03-26)
# 'RequestWorkflow' is an exception that is it deprecated at injection
# but is created and stored in CouchDB, others not
# have this global so that it can easily be access from unitteest
deprecatedRequestArgs = ["ReqMgrGroupID",
                         "ReqMgrRequestID",
                         "ReqMgrRequestorID",
                         "ReqMgrRequestBasePriority",
                         "RequestWorkflow",
                         "WorkflowSpec",
                         "RequestSizeEvents",
                         "RequestEventSize"]


class ReqMgrRESTModel(RESTModel):
    """ The REST interface to the ReqMgr database.  Documentation may
    be found at https://twiki.cern.ch/twiki/bin/viewauth/CMS/ReqMgrSystemDesign """
    def __init__(self, config):
        RESTModel.__init__(self, config)
        self.couchUrl = config.couchUrl
        self.workloadDBName = config.workloadDBName
        self.configDBName = config.configDBName
        self.wmstatWriteURL = "%s/%s" % (self.couchUrl.rstrip('/'), config.wmstatDBName)
        self.acdcURL = "%s/%s" % (self.couchUrl.rstrip('/'), config.acdcDBName)
        self.security_params = {'roles':config.security_roles}
        
        # Optional values for individual methods
        self.reqPriorityMax = getattr(config, 'maxReqPriority', 100)


        self._addMethod('GET', 'request', self.getRequest,
                       args = ['requestName'],
                       secured=True, validation=[self.isalnum], expires = 0)
        self._addMethod('GET', 'assignment', self.getAssignment,
                       args = ['teamName', 'request'],
                       secured=True, validation = [self.isalnum], expires = 0)
        self._addMethod('GET', 'user', self.getUser,
                       args = ['userName'],
                       secured=True, validation = [self.isalnum], expires = 0)
        self._addMethod('GET', 'group', self.getGroup,
                       args = ['group', 'user'], secured=True, expires = 0)
        self._addMethod('GET', 'version', self.getVersion, args = [],
                        secured=True, expires = 0)
        self._addMethod('GET', 'team', self.getTeam, args = [],
                        secured=True, expires = 0)
        self._addMethod('GET', 'workQueue', self.getWorkQueue,
                       args = ['request', 'workQueue'],
                       secured=True, validation = [self.isalnum], expires = 0)
        self._addMethod('GET', 'message', self.getMessage,
                       args = ['request'],
                       secured=True, validation = [self.isalnum], expires = 0)
        self._addMethod('GET', 'inputdataset', self.getInputDataset,
                       args = ['prim', 'proc', 'tier'],
                       secured=True)
        self._addMethod('GET', 'outputdataset', self.getOutputDataset,
                       args = ['prim', 'proc', 'tier'],
                       secured=True)
        self._addMethod('GET', 'campaign', self.getCampaign,
                       args = ['campaign'],
                       secured=True, validation = [self.isalnum], expires = 0)
        self._addMethod('PUT', 'request', self.putRequest,
                       args = ['requestName', 'status', 'priority', 'stats'],
                       secured=True, validation = [self.isalnumExceptStats, self.reqPriority, self.validateStats])
        self._addMethod('PUT', 'clone', self.cloneRequest,
                       args = ['requestName'],
                       secured=True, validation = [self.isalnum])
        self._addMethod('PUT', 'assignment', self.putAssignment,
                       args = ['team', 'requestName'],
                       secured=True, security_params=self.security_params,
                       validation = [self.isalnum])
        self._addMethod('PUT', 'user', self.putUser,
                       args = ['userName', 'email', 'dnName'],
                       secured=True, security_params=self.security_params,
                       validation = [self.validateUser])
        self._addMethod('PUT', 'group', self.putGroup,
                       args = ['group', 'user'],
                       secured=True, security_params=self.security_params,
                       validation = [self.isalnum])
        self._addMethod('PUT', 'version', self.putVersion,
                       args = ['version', 'scramArch'],
                       secured=True, security_params=self.security_params,
                       validation = [self.validateVersion])
        self._addMethod('PUT', 'team', self.putTeam,
                       args = ['team'],
                       secured=True, security_params=self.security_params,
                       validation = [self.isalnum])
        self._addMethod('PUT', 'workQueue', self.putWorkQueue,
                       args = ['request', 'url'],
                       secured=True, security_params=self.security_params,
                       validation = [self.validatePutWorkQueue])
        self._addMethod('PUT', 'message', self.putMessage,
                       args = ['request'],
                       secured=True, security_params=self.security_params,
                       validation = [self.isalnum])
        self._addMethod('PUT', 'campaign', self.putCampaign,
                       args = ['campaign', 'request'],
                       secured=True,
                       validation = [self.isalnum])
        self._addMethod('PUT', 'requestStats', self.putRequestStats,
                       args = ['request', 'stats'],
                       secured=True,
                       validation = [self.validateStats])
        self._addMethod('POST', 'request', self.postRequest,
                        args = ['requestName', 'events_written',
                                'events_merged', 'files_written',
                                'files_merged', 'percent_written',
                                'percent_success', 'dataset'],
                        secured=True, validation = [self.validateUpdates])
        self._addMethod('POST', 'closeout', self.closeOutRequest,
                        args = ['requestName', 'cascade'], secured=True,
                        validation=[self.isalnum], expires = 0)
        self._addMethod('POST', 'announce', self.announceRequest,
                        args = ['requestName', 'cascade'], secured=True,
                        validation=[self.isalnum], expires = 0)
        self._addMethod('DELETE', 'request', self.deleteRequest,
                        args = ['requestName'],
                        secured=True, security_params=self.security_params,
                        validation = [self.isalnum])
        self._addMethod('DELETE', 'user', self.deleteUser,
                        args = ['user'],
                        secured=True, security_params=self.security_params,
                        validation = [self.isalnum])
        self._addMethod('DELETE', 'group', self.deleteGroup,
                        args = ['group', 'user'],
                        secured=True, security_params=self.security_params,
                        validation = [self.isalnum])
        self._addMethod('DELETE', 'version', self.deleteVersion,
                        args = ['version', 'scramArch'],
                        secured=True, validation = [self.validateVersion])
        self._addMethod('DELETE', 'team', self.deleteTeam,
                        args = ['team'],
                        secured=True, security_params=self.security_params,
                        validation = [self.isalnum])
        self._addMethod('DELETE', 'campaign', self.deleteCampaign,
                        args = ['campaign'],
                        secured=True, security_params=self.security_params,
                        validation = [self.isalnum])
        self._addMethod('GET', 'requestnames', self.getRequestNames,
                       args = [], secured=True, expires = 0)
        self._addMethod('GET', 'outputDatasetsByRequestName', self.getOutputForRequest,
                       args = ['requestName'], secured=True,
                       validation=[self.isalnum], expires = 0)
        self._addMethod('GET', 'outputDatasetsByPrepID', self.getOutputForPrepID,
                       args = ['prepID'], secured=True,
                       validation=[self.isalnum], expires = 0)
        self._addMethod('GET', 'mostRecentOutputDatasetsByPrepID', self.getMostRecentOutputForPrepID,
                       args = ['prepID'], secured=True,
                       validation=[self.isalnum], expires = 0)
        self._addMethod('GET', 'configIDs', self.getConfigIDs,
                        args = ['prim', 'proc', 'tier'],
                        secured=True, validation=[self.isalnum], expires = 0)
        self._addMethod('GET', 'requestsByStatusAndTeam', self.getRequestsByStatusAndTeam,
                        args = ['teamName', 'status'], secured=True,
                        validation=[self.isalnum], expires = 0)

        cherrypy.engine.subscribe('start_thread', self.initThread)

    def initThread(self, thread_index):
        """ The ReqMgr expects the DBI to be contained in the Thread  """
        myThread = threading.currentThread()
        #myThread = cherrypy.thread_data
        # Get it from the DBFormatter superclass
        myThread.dbi = self.dbi

    def isalnum(self, index):
        """ Validates that all input is alphanumeric,
            with spaces and underscores tolerated"""
        for v in index.values():
            WMCore.Lexicon.identifier(v)
        return index
    
    def isalnumExceptStats(self, index):
        """ Validates that all input is alphanumeric,
            with spaces and underscores tolerated"""
        if index.has_key('stats'):
            return index
        return self.isalnum(index);

    def getDataset(self, prim, proc, tier):
        """ If only prim exists, assume it's urlquoted.
            If all three exists, assue it's /prim/proc/tier
        """
        if not proc and not tier:
            dataset = urllib.unquote(prim)
        elif prim and proc and tier:
            dataset = "/%s/%s/%s" % (prim, proc, tier)
        WMCore.Lexicon.dataset(dataset)
        return dataset

    def intpriority(self, index):
        """ Casts priority to an integer """
        if index.has_key('priority'):
            value = int(index['priority'])
            if math.fabs(value) >= sys.maxint:
                msg = "Invalid priority!  Priority must have abs() less then MAXINT!"
                raise cherrypy.HTTPError(400, msg)
            index['priority'] = value
        return index

    def reqPriority(self, index):
        """
        _reqPriority_

        Sets request priority to an integer.
        Also makes sure it's within a certain value.
        """
        if not index.has_key('priority'):
            return index

        index = self.intpriority(index = index)
        value = index['priority']
        if math.fabs(value) > self.reqPriorityMax and not Utilities.privileged():
            msg = "Invalid requestPriority!  Request priority must have abs() less then %i!" % self.reqPriorityMax
            raise cherrypy.HTTPError(400, msg)

        return index

    def validateUser(self, index):
        assert index['userName'].isalnum()
        assert '@' in index['email']
        assert index['email'].replace('@','').replace('.','').isalnum()
        if 'dnName' in index:
            assert index['dnName'].replace(' ','').isalnum()
        return index

    def validateVersion(self, index):
        """ Make sure it's a legitimate CMSSW version format """
        WMCore.Lexicon.cmsswversion(index['version'])
        return index


    def getRequest(self, requestName=None):
        """ If a request name is specified, return the details of the request.
        Otherwise, return an overview of all requests """
        if requestName == None:
            result = GetRequest.getRequests()
        else:
            result = Utilities.requestDetails(requestName)
            try:
                teamNames = GetRequest.getAssignmentsByName(requestName)
                result['teams'] = teamNames
            except:
                # Ignore errors, then we just don't have a team name
                pass
        return result


    def getRequestNames(self):
        # 2013-02-13 is wrong anyway (e.g. Campaign is not working)
        # should be removed
        """ return all the request names in RequestManager as list """
        #TODO this could me combined with getRequest
        return GetRequest.getOverview()
                

    def getOutputForRequest(self, requestName):
        """Return the datasets produced by this request."""
        return Utilities.getOutputForRequest(requestName)

    def getOutputForPrepID(self, prepID):
        """Return the datasets produced by this prep ID. in a dict of requestName:dataset list"""
        requestIDs = GetRequest.getRequestByPrepID(prepID)
        result = {}
        for requestID in requestIDs:
            request = GetRequest.getRequest(requestID)
            requestName = request["RequestName"]
            helper = Utilities.loadWorkload(request)
            result[requestName] =  helper.listOutputDatasets()
        return result

    def getMostRecentOutputForPrepID(self, prepID):
        """Return the datasets produced by the most recently submitted request with this prep ID"""
        requestIDs = GetRequest.getRequestByPrepID(prepID)
        # most recent will have the largest ID
        requestIDs.sort()
        requestIDs.reverse()

        request = None
        # Go through each request in order from largest to smallest
        # looking for the first non-failed/non-canceled request
        for requestID in requestIDs:
            request = GetRequest.getRequest(requestID)
            rejectList = ['aborted', 'failed', 'rejected', 'epic-failed']
            requestStatus = request.get("RequestStatus", 'aborted').lower()
            if requestStatus not in rejectList:
                break

        if request != None:
            helper = Utilities.loadWorkload(request)
            return helper.listOutputDatasets()
        else:
            return []

    def getAssignment(self, teamName=None, request=None):
        """ If a team name is passed in, get all assignments for that team.
        If a request is passed in, return a list of teams the request is
        assigned to
        """
        # better to use ReqMgr/RequestDB/Interface/ProdSystem/ProdMgrRetrieve?
        #requestIDs = ProdMgrRetrieve.findAssignedRequests(teamName)
        # Maybe now assigned to team is same as assigned to ProdMgr
        result = []
        if teamName != None:
            requestIDs = ListRequests.listRequestsByTeam(teamName, "assigned").values()
            requests = [GetRequest.getRequest(reqID) for reqID in requestIDs]
            # put highest priorities first
            requests.sort(key=lambda r: r['RequestPriority'], reverse=True)
            # return list of tuples, since we need sorting
            result = [[req['RequestName'], req['RequestWorkflow']] for req in requests]
        elif request != None:
            result = GetRequest.getAssignmentsByName(request)
        return result

    def getRequestsByStatusAndTeam(self, teamName, status):
        """ Get a list of request names with the given team and status.
        """
        requestNames = ListRequests.listRequestsByTeam(teamName, status).keys()
        return requestNames

    def getUser(self, userName = None, group = None):
        """ No args returns a list of all users.  Group returns groups this user is in.  Username
            returs a JSON with information about the user """
        if userName != None:
            if not Registration.isRegistered(userName):
                raise cherrypy.HTTPError(404, "Cannot find user")
            result = {}
            result['groups'] = GroupInfo.groupsForUser(userName).keys()
            result['requests'] = UserRequests.listRequests(userName).keys()
            result.update(Registration.userInfo(userName))
            return result
        elif group != None:
            GroupInfo.usersInGroup(group)
        else:
            return Registration.listUsers()



    def getGroup(self, group=None, user=None):
        """ No args lists all groups, one args returns JSON with users."""
        if group != None:
            result = {}
            result['users'] =  GroupInfo.usersInGroup(group)
            return result
        elif user != None:
            return GroupInfo.groupsForUser(user).keys()
        else:
            return GroupInfo.listGroups()

    def getVersion(self):
        """ Returns a list of all CMSSW versions registered with ReqMgr """
        archList = SoftwareAdmin.listSoftware()
        result   = []
        for arch in archList.keys():
            for version in archList[arch]:
                if not version in result:
                    result.append(version)
        return result

    def getTeam(self):
        """ Returns a list of all teams registered with ReqMgr """
        return ProdManagement.listTeams()

    def getWorkQueue(self, request=None, workQueue=None):
        """ If a request is passed in, return the URl of the workqueue.
        If a workqueue is passed in, return all requests acquired by it """
        if workQueue != None:
            return ProdMgrRetrieve.findAssignedRequests(workQueue)
        if request != None:
            return ProdManagement.getProdMgr(request)
        # return all the workqueue ulr
        return GetRequest.getGlobalQueues()

    def getMessage(self, request):
        """ Returns a list of messages attached to this request """
        return ChangeState.getMessages(request)

    def getInputDataset(self, prim, proc=None, tier=None):
        """ returns a list of requests with this input dataset
        Input can either be a single urlquoted dataset, or a
         /prim/proc/tier"""
        dataset = self.getDataset(prim, proc, tier)
        return GetRequest.getRequestsByCriteria("Datasets.GetRequestByInput", dataset)

    def getOutputDataset(self, prim, proc=None, tier=None):
        """ returns a list of requests with this output dataset
         Input can either be a single urlquoted dataset, or a
         /prim/proc/tier"""
        dataset = self.getDataset(prim, proc, tier)
        return GetRequest.getRequestsByCriteria("Datasets.GetRequestByOutput", dataset)

    def getCampaign(self, campaign=None):
        """ returns a list of all campaigns if no argument, and a list of
             all requests in a campaign if there is an argument """
        if campaign == None:
            return Campaign.listCampaigns()
        else:
            return Campaign.listRequestsByCampaign(campaign)

    def putWorkQueue(self, request, url):
        """ Registers the request as "acquired" by the workqueue with the given URL """
        Utilities.changeStatus(request, "acquired", self.wmstatWriteURL, self.acdcURL)
        return ProdManagement.associateProdMgr(request, urllib.unquote(url))

    def validatePutWorkQueue(self, index):
        assert index['request'].replace('_','').replace('-','').replace('.','').isalnum()
        assert index['url'].startswith('http')
        return index


    # had no permission control before, security issue fix
    @cherrypy.tools.secmodv2(role=Utilities.security_roles(), group = Utilities.security_groups())
    def putRequest(self, requestName=None, status=None, priority=None, stats=None):
        request = None
        if requestName:
            try:
                request = self.getRequest(requestName)
            except Exception, ex:
                # request presumably doesn't exist                
                request = None
    
        if request == None:
            # Create a new request, with a JSON-encoded schema that is
            # sent in the body of the HTTP request
            body = cherrypy.request.body.read()
            reqInputArgs = Utilities.unidecode(JsonWrapper.loads(body))
            # check for forbidden input arguments:
            for deprec in deprecatedRequestArgs:
                if deprec in reqInputArgs:
                    msg = ("Creating request failed, unsupported input arg: %s: %s" %
                           (deprec, reqInputArgs[deprec]))
                    self.error(msg)
                    raise cherrypy.HTTPError(400, msg)
            reqInputArgs.setdefault('CouchURL', Utilities.removePasswordFromUrl(self.couchUrl))
            reqInputArgs.setdefault('CouchWorkloadDBName', self.workloadDBName)
            # wrong naming ... but it's all over the place, it's the config cache DB name
            reqInputArgs.setdefault('CouchDBName', self.configDBName)
            reqInputArgs.setdefault('Requestor', cherrypy.request.user["login"])
            try:
                self.info("Creating a request for: '%s'\n\tworkloadDB: '%s'\n\twmstatUrl: "
                             "'%s' ..." % (reqInputArgs, self.workloadDBName,
                                           Utilities.removePasswordFromUrl(self.wmstatWriteURL)))
                request = Utilities.makeRequest(self, reqInputArgs, self.couchUrl,
                                                self.workloadDBName, self.wmstatWriteURL)
            except cherrypy.HTTPError as ex:
                self.error("Create request failed, reason: %s" % ex)
                # Assume that this is a valid HTTPError
                raise
            except (WMException, Exception) as ex:
                # TODO problem not to expose logs to the client
                # e.g. on ConfigCacheID not found, the entire CouchDB traceback is sent in ex_message
                self.error("Create request failed, reason: %s" % ex)
                if hasattr(ex, "name"):
                    detail = ex.name
                else:
                    detail = "check logs." 
                msg = "Create request failed, %s" % detail
                raise cherrypy.HTTPError(400, msg)
            self.info("Request '%s' created." % request['RequestName'])
        # see if status & priority need to be upgraded
        if status != None:
            # forbid assignment here
            if status == 'assigned':
                raise cherrypy.HTTPError(403, "Cannot change status without a team.  Please use PUT /reqmgr/reqMgr/assignment/<team>/<requestName>")
            try:
                Utilities.changeStatus(requestName, status, self.wmstatWriteURL, self.acdcURL)
            except RuntimeError as ex:
                # ignore some of these errors: https://svnweb.cern.ch/trac/CMSDMWM/ticket/2002
                if status != 'announced' and status != 'closed-out':
                    self.error("RuntimeError while changeStatus: reason: %s" % ex)
                    raise cherrypy.HTTPError(403, "Failed to change status: %s" % str(ex))
        if priority != None:
            Utilities.changePriority(requestName, priority, self.wmstatWriteURL)
        if stats != None:
            Utilities.updateRequestStats(requestName = requestName,
                                         stats = stats,
                                         couchURL = self.couchUrl,
                                         couchDBName = self.workloadDBName) 
        return request
    
    
    def cloneRequest(self, requestName):
        """
        Input assumes an existing request, checks that.
        The original existing request is not touched.
        A new request is generated.
        The cloned request has a newly generated RequestName, new timestamp,
        RequestDate, however -everything- else is copied from the original request.
        Addition: since Edgar changed his mind, he no longer
        wants this cloned request be in the 'new' state but put 
        straight into 'assignment-approved' state.
        
        """
        request = None
        if requestName:
            self.info("Cloning request: request name: '%s'" % requestName)
            requestOrigDict = self.getRequest(requestName)
            if requestOrigDict:
                self.info("Request found, cloning ...")
                newReqSchema = Utilities.getNewRequestSchema(requestOrigDict)
                # since we cloned the request, all the attributes
                # manipulation in Utilities.makeRequest() should not be necessary
                # the cloned request shall be identical but following arguments
                toRemove = ["RequestName",
                            "RequestDate",
                            "timeStamp"]
                toRemove.extend(deprecatedRequestArgs)
                            
                for remove in toRemove:
                    try:
                        del requestOrigDict[remove]
                    except KeyError:
                        pass
                newReqSchema.update(requestOrigDict) # clone
                
                # problem that priority wasn't preserved went down from here:
                # via CheckIn.checkIn() -> MakeRequest.createRequest() -> Request.New.py factory
                request = Utilities.buildWorkloadAndCheckIn(self, newReqSchema,
                                                            self.couchUrl, self.workloadDBName,
                                                            self.wmstatWriteURL, clone=True)
                # change the clone request state as desired
                Utilities.changeStatus(newReqSchema["RequestName"],
                                       "assignment-approved",
                                        self.wmstatWriteURL,
                                        self.acdcURL)
                return request
            else:
                msg = "Request '%s' not found." % requestName
                self.warning(msg)
                raise cherrypy.HTTPError(404, msg)
        else:
            msg = "Received empty request name: '%s', exit." % requestName
            self.warn(msg)
            raise cherrypy.HTTPError(400, msg)
        

    def putAssignment(self, team, requestName):
        """ Assigns this request to this team """
        # see if it's already assigned
        team = urllib.unquote(team)
        if not team in ProdManagement.listTeams():
            raise cherrypy.HTTPError(404,"Cannot find this team")
        requestNamesAndIDs = ListRequests.listRequestsByTeam(team)
        if requestName in requestNamesAndIDs.keys():
            raise cherrypy.HTTPError(400,"Already assigned to this team")
        return ChangeState.assignRequest(requestName, team)

    def putUser(self, userName, email, dnName=None):
        """ Needs to be passed an e-mail address, maybe dnName """
        if Registration.isRegistered(userName):
            return "User already exists"
        result = Registration.registerUser(userName, email, dnName)

    def putGroup(self, group, user=None):
        """ Creates a group, or if a user is passed, adds that user to the group """
        if(user != None):
            # assume group exists and add user to it
            return GroupManagement.addUserToGroup(user, group)
        if GroupInfo.groupExists(group):
            return "Group already exists"
        GroupManagement.addGroup(group)

    def putVersion(self, version, scramArch = None):
        """ Registers a new CMSSW version with ReqMgr """
        return SoftwareAdmin.addSoftware(version, scramArch = scramArch)

    def putTeam(self, team):
        """ Registers a team with ReqMgr """
        return ProdManagement.addTeam(urllib.unquote(team))

    def putMessage(self, request):
        """ Attaches a message to this request """
        message = JsonWrapper.loads( cherrypy.request.body.read() )
        result = ChangeState.putMessage(request, message)
        return result

    def putCampaign(self, campaign, request=None):
        """ Adds a campaign if it doesn't already exist, and optionally
            associates a request with it """
        if request:
            requestID = GetRequest.requestID(request)
            if requestID:
                result = Campaign.associateCampaign(campaign, requestID)
                Utilities.associateCampaign(campaign = campaign,
                                            requestName = request,
                                            couchURL = self.couchUrl,
                                            couchDBName = self.workloadDBName)
                return result
            else:
                return False
        else:
            Campaign.addCampaign(campaign)

<<<<<<< HEAD
    def putRequestStats(self, request, stats):
        requestID = GetRequest.requestID(request)
        if requestID:
            stats = Utilities.unidecode(JsonWrapper.loads(stats))
            Utilities.updateRequestStats(requestName = request,
                                         stats = stats,
                                         couchURL = self.couchUrl,
                                         couchDBName = self.workloadDBName)
            return True;
        else:
            return False;
=======
>>>>>>> 2b63d06f
#    def postRequest(self, requestName, events_written=None, events_merged=None,
#                    files_written=None, files_merged = None, dataset=None):
    def postRequest(self, requestName, **kwargs):
        """
        Add a progress update to the request Id provided, params can
        optionally contain:
        - *events_written* Int
        - *events_merged*  Int
        - *files_written*  Int
        - *files_merged*   int
        - *percent_success* float
        - *percent_complete float
        - *dataset*        string (dataset name)
        """
        return ChangeState.updateRequest(requestName, kwargs)

    def closeOutRequest(self, requestName, cascade = False):
        """
        Close out a request, if the cascade option is given
        then it will search for any Resubmission requests
        for which the given request is a parent and close them out
        too.
        """
        requestsToCloseOut = [requestName]
        if cascade == "True":
            requestsToCloseOut.extend(Utilities.retrieveResubmissionChildren(requestName,
                                                                             self.couchUrl,
                                                                             self.workloadDBName))
        for requestName in requestsToCloseOut:
            Utilities.changeStatus(requestName, 'closed-out',
                                   self.wmstatWriteURL,
                                   self.acdcURL)
        return

    def announceRequest(self, requestName, cascade = False):
        """
        Announce a request, if the cascade option is given
        then it will search for any Resubmission requests
        for which the given request is a parent and announce them too.
        """
        requestsToAnnounce = [requestName]
        if cascade == "True":
            requestsToAnnounce.extend(Utilities.retrieveResubmissionChildren(requestName,
                                                                             self.couchUrl,
                                                                             self.workloadDBName))
        for requestName in requestsToAnnounce:
            Utilities.changeStatus(requestName, 'announced',
                                   self.wmstatWriteURL,
                                   self.acdcURL)
        return

    def validateUpdates(self, index):
        """ Check the values for the updates """
        for k in ['events_written', 'events_merged',
                  'files_written', 'files_merged']:
            if k in index:
                index[k] = int(index[k])
        for k in ['percent_success', 'percent_complete']:
            if k in index:
                index[k] = float(index[k])
        return index

    def validateStats(self, index):
        """ Check the values for the updates """
<<<<<<< HEAD
        for k in ['input_lummis', 'input_num_files',
                  'input_events', 'total_jobs']:
            if k in index:
                index[k] = int(index[k])
=======
        if not index.has_key('stats'):
            return index
        index['stats'] = Utilities.unidecode(JsonWrapper.loads(index['stats']))
        for k in ['input_lummis', 'input_num_files',
                  'input_events', 'total_jobs']:
            if k in index['stats']:
                index['stats'][k] = int(index['stats'][k])
>>>>>>> 2b63d06f
        return index
    
    # had no permission control before, security issue fix
    @cherrypy.tools.secmodv2(role=Utilities.security_roles(), group = Utilities.security_groups())
    def deleteRequest(self, requestName):
        """
        Deletes a request from the ReqMgr MySQL/Oracle database
        and also from CoucDB.
        
        """        
        # 404 will be thrown automatically on a non-existing request
        request = self.getRequest(requestName)
        helper = Utilities.loadWorkload(request)
        couchDocId = requestName
        helper.deleteCouch(self.couchUrl, self.workloadDBName, couchDocId)
                
        # #4289 - Request delete operation deletes the request from
        # MySQL/Oracle but not from CouchDB, fix here
        # Seangchan shall also fix here deleting such requests from WMStats (#4398)
        
        # returns None ...
        response = RequestAdmin.deleteRequest(requestName)
        return response


    def deleteUser(self, user):
        """ Deletes a user, as well as deleting his requests and removing
            him from all groups """
        if user in self.getUser():
            requests = json.loads(self.getUser(user))['requests']
            for request in requests:
                self.deleteRequest(request)
            for group in GroupInfo.groupsForUser(user).keys():
                GroupManagement.removeUserFromGroup(user, group)
            return UserManagement.deleteUser(user)

    def deleteGroup(self, group, user=None):
        """ If no user is sent, delete the group.  Otherwise, delete the user from the group """
        if user == None:
            return GroupManagement.deleteGroup(group)
        else:
            return GroupManagement.removeUserFromGroup(user, group)

    def deleteVersion(self, version, scramArch):
        """ Un-register this software version with ReqMgr """
        SoftwareAdmin.removeSoftware(version, scramArch)

    def deleteTeam(self, team):
        """ Delete this team from ReqMgr """
        ProdManagement.removeTeam(urllib.unquote(team))

    def deleteCampaign(self, campaign):
        return Campaign.deleteCampaign(campaign)

    def getConfigIDs(self, prim, proc, tier):
        """
        _getConfigIDs_

        Get the ConfigIDs for the specified request
        """
        result = {}
        dataset = self.getDataset(prim, proc, tier)
        requests = GetRequest.getRequestsByCriteria("Datasets.GetRequestByInput", dataset)
        for request in requests:
            requestName = request["RequestName"]
            helper = Utilities.loadWorkload(request)
            result[requestName] = helper.listAllCMSSWConfigCacheIDs()

        return result<|MERGE_RESOLUTION|>--- conflicted
+++ resolved
@@ -630,20 +630,6 @@
         else:
             Campaign.addCampaign(campaign)
 
-<<<<<<< HEAD
-    def putRequestStats(self, request, stats):
-        requestID = GetRequest.requestID(request)
-        if requestID:
-            stats = Utilities.unidecode(JsonWrapper.loads(stats))
-            Utilities.updateRequestStats(requestName = request,
-                                         stats = stats,
-                                         couchURL = self.couchUrl,
-                                         couchDBName = self.workloadDBName)
-            return True;
-        else:
-            return False;
-=======
->>>>>>> 2b63d06f
 #    def postRequest(self, requestName, events_written=None, events_merged=None,
 #                    files_written=None, files_merged = None, dataset=None):
     def postRequest(self, requestName, **kwargs):
@@ -708,12 +694,7 @@
 
     def validateStats(self, index):
         """ Check the values for the updates """
-<<<<<<< HEAD
-        for k in ['input_lummis', 'input_num_files',
-                  'input_events', 'total_jobs']:
-            if k in index:
-                index[k] = int(index[k])
-=======
+
         if not index.has_key('stats'):
             return index
         index['stats'] = Utilities.unidecode(JsonWrapper.loads(index['stats']))
@@ -721,7 +702,6 @@
                   'input_events', 'total_jobs']:
             if k in index['stats']:
                 index['stats'][k] = int(index['stats'][k])
->>>>>>> 2b63d06f
         return index
     
     # had no permission control before, security issue fix
