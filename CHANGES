<<<<<<< HEAD
<<<<<<< HEAD
=======
=======
1.0.2 to 1.0.3.pre1:
  - Merge pull request #5525 from mmascher/master
  - Add option to not clean the env in Scram.py
  - Merge pull request #5472 from amaltaro/cast-runNumbers
  - Merge pull request #5522 from hufnagel/remove-tier0mode
  - remove tier0mode from PhEDExInjector
  - Merge pull request #5491 from mmascher/master
  - Merge pull request #5516 from hufnagel/phedex-deletion
  - add support for phedex deletions
  - Merge pull request #5505 from HassenRiahi/IncludeCAINFO
  - Merge pull request #5494 from AndrewLevin/master
  - Merge pull request #5485 from holzman/fnal-xrdcp-force-stageout
  - Include the CAINFO param. in pycurl_manager.
  - Re-implement lumi correction algorithm. Fix #5337
  - changed the error code that is used when a job fails due to a jobstatuslite timeout, this will allow us to make these jobs move to jobfailed instead of jobcooloff after try
  - Revert LumiCorrection algorithm
  - FNAL staging: fix string concat error
  - FNAL staging: use -f option for xrdcp
  - temporary fix for FirstRun/LastRun wrong data type

>>>>>>> d7ab8ff1
1.0.1 to 1.0.2:
  - Merge pull request #5512 from amaltaro/harvest-jobCount
  - fix jobCount for Harvest jobs
  - 1.0.2.pre1
  - Merge pull request #5496 from ticoann/lumi_list_fix
  - add lumilist in schema in str format
  - Merge pull request #5463 from ticoann/multi_run_harvesting
  - Merge pull request #5474 from ticoann/prep_id_by_task
  - patch for setting prep ids per task in task chain
  - Merge pull request #5495 from ticoann/move_dbs_client_import
  - move the dbs import statement within the function since this package is imported in Runtime. DBS client is not in the sandbox.
  - Merge pull request #5482 from amaltaro/multiRun-json
  - new json template for RelVal multi-run harvesting
  - Merge pull request #5484 from ericvaandering/catchup_mcm
  - Also fetch McM data if total events is defined and approval time is not
  - Merge pull request #5483 from ticoann/fix_priority_wmstats
  - fix priority mapping
  - Merge pull request #5478 from amaltaro/acdc-MCFakeFile
  - fix job splitting for ACDC MCFakeFile
  - Merge pull request #5466 from amaltaro/fix-inclusiveMask
  - Merge pull request #5464 from ticoann/restrict_state_transition
  - Merge pull request #5462 from lucacopa/tier0_status_resource_control
  - Merge pull request #5461 from ticoann/fix_lexicon
  - test boolean against boolean
  - Cleanup status transition
  - Add multi run harvesting
  - Enable tier0 status for sites in SSB
  - fix lexicon for dataset

>>>>>>> b5b21a05da3368fdf7aab13b825fabd4516638d8
1.0.1 to 1.0.2.pre1:
  - Merge pull request #5496 from ticoann/lumi_list_fix
  - add lumilist in schema in str format
  - Merge pull request #5463 from ticoann/multi_run_harvesting
  - Merge pull request #5474 from ticoann/prep_id_by_task
  - patch for setting prep ids per task in task chain
  - Merge pull request #5495 from ticoann/move_dbs_client_import
  - move the dbs import statement within the function since this package is imported in Runtime. DBS client is not in the sandbox.
  - Merge pull request #5482 from amaltaro/multiRun-json
  - new json template for RelVal multi-run harvesting
  - Merge pull request #5484 from ericvaandering/catchup_mcm
  - Also fetch McM data if total events is defined and approval time is not
  - Merge pull request #5483 from ticoann/fix_priority_wmstats
  - fix priority mapping
  - Merge pull request #5478 from amaltaro/acdc-MCFakeFile
  - fix job splitting for ACDC MCFakeFile
  - Merge pull request #5466 from amaltaro/fix-inclusiveMask
  - Merge pull request #5464 from ticoann/restrict_state_transition
  - Merge pull request #5462 from lucacopa/tier0_status_resource_control
  - Merge pull request #5461 from ticoann/fix_lexicon
  - test boolean against boolean
  - Cleanup status transition
  - Add multi run harvesting
  - Enable tier0 status for sites in SSB
  - fix lexicon for dataset

1.0.0 to 1.0.1:
  - 1.0.1.pre8
  - Merge pull request #5458 from amaltaro/reallyFix-keepOutput
  - Merge pull request #5456 from ticoann/fix_state_transition
  - tier0 state transition
  - Merge pull request #5447 from amaltaro/fix-unicodeLfn
  - Fix TaskChain job splitting when KeepOutput used
  - 1.0.1.pre7
  - Merge pull request #5452 from ticoann/fix_dashboard_report
  - Merge pull request #5448 from lucacopa/condor_plugin_debug_statement
  - Merge pull request #5454 from ticoann/mcm_call_fix
  - missing import  mcm fix
  - Merge pull request #5450 from amaltaro/fix-keepOutput
  - fix dashboard report - converting unicode to string
  - Update logging statement type in condor plugin Fixes #5438
  - Merge branch 'upmaster' into fix-keepOutput
  - properly propagate job splitting for TaskChain with cascade KeepOutput=False
  - Convert MCFakeFile lfn from unicode to string
  - 1.0.1.pre6
  - Merge pull request #5444 from ticoann/missing_import
  - add missing import
  - Merge pull request #5443 from ticoann/mcm_fix
  - add mcm fix
  - 1.0.1.pre5
  - Merge pull request #5442 from ticoann/mcm_fix
  - add McM dependency
  - 1.0.1.pre4
  - Merge pull request #5433 from amaltaro/try-condor-literal
  - Merge pull request #5434 from amaltaro/delWhitespace-Sites
  - Merge pull request #5441 from ticoann/t0_wmstats_fix
  - fix alert view in tier0 monitor
  - Merge pull request #5440 from hufnagel/globaltag-connect
  - support a connect string passed with global tag
  - Merge pull request #5439 from ticoann/set_reqmgr_db_default
  - set defaut db to reqmr db
  - Merge pull request #5435 from ticoann/t0_report_fix
  - fix status report in tier0
  - remove whitespaces from (Ext)Desired_Sites classAd
  - protects when condor returns undefined; properly rollback transaction
  - 1.0.1.pre3
  - Merge pull request #5430 from ticoann/apply_erl_patch
  - apply erlang patch
  - 1.0.1.pre2
  - Merge pull request #5429 from ticoann/fix_when_workflow_missing_in_stat_summary
  - Merge pull request #5427 from ticoann/fix_http400_error
  - report 400 error
  - Merge pull request #5423 from ticoann/fix_reqmgr_query
  - Merge pull request #5425 from amaltaro/nEvents-noType
  - Merge pull request #5422 from ticoann/ignore_failed_job_missing_record
  - change to get only active request
  - do not enforce data type for producer nEvents
  - check task field more finely
  - Merge pull request #5419 from hufnagel/multicore-optional
  - make multicore in setupProcessingTask optional
  - Merge pull request #5418 from dmwm/revert-5358-listFileBlockLocation_phedex_migration
  - Merge pull request #5417 from dmwm/revert-5359-sitedb_pnn2psn_api
  - Merge pull request #5416 from dmwm/revert-5363-remove_phedexnodetocmsname
  - Merge pull request #5415 from dmwm/revert-5379-FillPNNinFWJR
  - Revert "move listFileBlockLocation to using phedex node names by default"
  - Revert "migrate from phEDExNodetocmsName to PNNtoPSN"
  - Revert "Remove phedexnodetocmsname"
  - Merge pull request #5414 from dmwm/revert-5413-db3reader-typo
  - Revert "fix problems in DBS3Reader, fixed #5412"
  - Revert "filling FWJR with PNN"
  - Merge pull request #5413 from hufnagel/db3reader-typo
  - fix problems in DBS3Reader, fixed #5412
  - Merge pull request #5379 from alexanderrichards/FillPNNinFWJR
  - Merge pull request #5363 from alexanderrichards/remove_phedexnodetocmsname
  - Merge pull request #5359 from alexanderrichards/sitedb_pnn2psn_api
  - Merge pull request #5388 from ericvaandering/mcm_datamining
  - Merge pull request #5358 from alexanderrichards/listFileBlockLocation_phedex_migration
  - Merge pull request #5400 from ericvaandering/fix_psetvfariable
  - Merge pull request #5404 from ericvaandering/mcm_view
  - Merge pull request #5392 from yuyiguo/DBFormatter
  - handle different cursors for SQLAlchemy 0.5.* and 0.9.6
  - Merge pull request #5407 from ticoann/add_unittest_multicore
  - add unittest
  - Merge pull request #5406 from amaltaro/multi-condition
  - change multicore condition - take 2
  - Merge pull request #5397 from amaltaro/feff-takchain
  - move listFileBlockLocation to using phedex node names by default
  - Merge pull request #5405 from amaltaro/fix-numberOfCores
  - fix number of cores for multicore
  - Add McM summary view for McM request date, # of events
  - Change pset to self.process
  - Merge pull request #5394 from ticoann/tier0_monitor
  - fix unittest for T0_Feeder
  - separate tier0 request db and temporary db
  - fixes filterEfficiency for TaskChain requests
  - Merge pull request #5389 from ticoann/tier0_monitor
  - tier0 monitor upgrade
  - Add McM service calls and config to data mining
  - Merge pull request #5361 from ericvaandering/mcm_service
  - Merge pull request #5362 from hufnagel/merge-no-sitelists
  - Merge pull request #5376 from ericvaandering/jdl_mt_settings
  - Merge pull request #5375 from ericvaandering/propagate_mt_settings
  - Merge pull request #5380 from amaltaro/updt-webrequest-tmpl
  - Merge pull request #5381 from amaltaro/remove-dbs2-url
  - Merge pull request #5385 from ticoann/fix_missing_task_in_fwjr
  - Merge pull request #5384 from amaltaro/fix-jobAccou
  - add function for manual intervention
  - properly handle None in JobAccountant
  - clean up of dbs2 urls
  - Fix typos and dbs url in web request template
  - filling FWJR with PNN
  - Modify condor plugins for new multithreaded and move multithreaded JDL to per job customization
  - Propagate multicore settings to job plugins and add strings to test code
  - Add an McM service and unit test
  - This is temp fix for when document is missing
  - removing phedexNodetocmsName from WMCore including unittests and using PNNtoPSN instead in unittests
  - don't pass sitelists to merge jobsplitter
  - migrate from phEDExNodetocmsName to PNNtoPSN

1.0.0 to 1.0.1.pre8:
  - Merge pull request #5458 from amaltaro/reallyFix-keepOutput
  - Merge pull request #5456 from ticoann/fix_state_transition
  - tier0 state transition
  - Merge pull request #5447 from amaltaro/fix-unicodeLfn
  - Fix TaskChain job splitting when KeepOutput used
  - 1.0.1.pre7
  - Merge pull request #5452 from ticoann/fix_dashboard_report
  - Merge pull request #5448 from lucacopa/condor_plugin_debug_statement
  - Merge pull request #5454 from ticoann/mcm_call_fix
  - missing import  mcm fix
  - Merge pull request #5450 from amaltaro/fix-keepOutput
  - fix dashboard report - converting unicode to string
  - Update logging statement type in condor plugin Fixes #5438
  - Merge branch 'upmaster' into fix-keepOutput
  - properly propagate job splitting for TaskChain with cascade KeepOutput=False
  - Convert MCFakeFile lfn from unicode to string
  - 1.0.1.pre6
  - Merge pull request #5444 from ticoann/missing_import
  - add missing import
  - Merge pull request #5443 from ticoann/mcm_fix
  - add mcm fix
  - 1.0.1.pre5
  - Merge pull request #5442 from ticoann/mcm_fix
  - add McM dependency
  - 1.0.1.pre4
  - Merge pull request #5433 from amaltaro/try-condor-literal
  - Merge pull request #5434 from amaltaro/delWhitespace-Sites
  - Merge pull request #5441 from ticoann/t0_wmstats_fix
  - fix alert view in tier0 monitor
  - Merge pull request #5440 from hufnagel/globaltag-connect
  - support a connect string passed with global tag
  - Merge pull request #5439 from ticoann/set_reqmgr_db_default
  - set defaut db to reqmr db
  - Merge pull request #5435 from ticoann/t0_report_fix
  - fix status report in tier0
  - remove whitespaces from (Ext)Desired_Sites classAd
  - protects when condor returns undefined; properly rollback transaction
  - 1.0.1.pre3
  - Merge pull request #5430 from ticoann/apply_erl_patch
  - apply erlang patch
  - 1.0.1.pre2
  - Merge pull request #5429 from ticoann/fix_when_workflow_missing_in_stat_summary
  - Merge pull request #5427 from ticoann/fix_http400_error
  - report 400 error
  - Merge pull request #5423 from ticoann/fix_reqmgr_query
  - Merge pull request #5425 from amaltaro/nEvents-noType
  - Merge pull request #5422 from ticoann/ignore_failed_job_missing_record
  - change to get only active request
  - do not enforce data type for producer nEvents
  - check task field more finely
  - Merge pull request #5419 from hufnagel/multicore-optional
  - make multicore in setupProcessingTask optional
  - Merge pull request #5418 from dmwm/revert-5358-listFileBlockLocation_phedex_migration
  - Merge pull request #5417 from dmwm/revert-5359-sitedb_pnn2psn_api
  - Merge pull request #5416 from dmwm/revert-5363-remove_phedexnodetocmsname
  - Merge pull request #5415 from dmwm/revert-5379-FillPNNinFWJR
  - Revert "move listFileBlockLocation to using phedex node names by default"
  - Revert "migrate from phEDExNodetocmsName to PNNtoPSN"
  - Revert "Remove phedexnodetocmsname"
  - Merge pull request #5414 from dmwm/revert-5413-db3reader-typo
  - Revert "fix problems in DBS3Reader, fixed #5412"
  - Revert "filling FWJR with PNN"
  - Merge pull request #5413 from hufnagel/db3reader-typo
  - fix problems in DBS3Reader, fixed #5412
  - Merge pull request #5379 from alexanderrichards/FillPNNinFWJR
  - Merge pull request #5363 from alexanderrichards/remove_phedexnodetocmsname
  - Merge pull request #5359 from alexanderrichards/sitedb_pnn2psn_api
  - Merge pull request #5388 from ericvaandering/mcm_datamining
  - Merge pull request #5358 from alexanderrichards/listFileBlockLocation_phedex_migration
  - Merge pull request #5400 from ericvaandering/fix_psetvfariable
  - Merge pull request #5404 from ericvaandering/mcm_view
  - Merge pull request #5392 from yuyiguo/DBFormatter
  - handle different cursors for SQLAlchemy 0.5.* and 0.9.6
  - Merge pull request #5407 from ticoann/add_unittest_multicore
  - add unittest
  - Merge pull request #5406 from amaltaro/multi-condition
  - change multicore condition - take 2
  - Merge pull request #5397 from amaltaro/feff-takchain
  - move listFileBlockLocation to using phedex node names by default
  - Merge pull request #5405 from amaltaro/fix-numberOfCores
  - fix number of cores for multicore
  - Add McM summary view for McM request date, # of events
  - Change pset to self.process
  - Merge pull request #5394 from ticoann/tier0_monitor
  - fix unittest for T0_Feeder
  - separate tier0 request db and temporary db
  - fixes filterEfficiency for TaskChain requests
  - Merge pull request #5389 from ticoann/tier0_monitor
  - tier0 monitor upgrade
  - Add McM service calls and config to data mining
  - Merge pull request #5361 from ericvaandering/mcm_service
  - Merge pull request #5362 from hufnagel/merge-no-sitelists
  - Merge pull request #5376 from ericvaandering/jdl_mt_settings
  - Merge pull request #5375 from ericvaandering/propagate_mt_settings
  - Merge pull request #5380 from amaltaro/updt-webrequest-tmpl
  - Merge pull request #5381 from amaltaro/remove-dbs2-url
  - Merge pull request #5385 from ticoann/fix_missing_task_in_fwjr
  - Merge pull request #5384 from amaltaro/fix-jobAccou
  - add function for manual intervention
  - properly handle None in JobAccountant
  - clean up of dbs2 urls
  - Fix typos and dbs url in web request template
  - filling FWJR with PNN
  - Modify condor plugins for new multithreaded and move multithreaded JDL to per job customization
  - Propagate multicore settings to job plugins and add strings to test code
  - Add an McM service and unit test
  - This is temp fix for when document is missing
  - removing phedexNodetocmsName from WMCore including unittests and using PNNtoPSN instead in unittests
  - don't pass sitelists to merge jobsplitter
  - migrate from phEDExNodetocmsName to PNNtoPSN

1.0.0 to 1.0.1.pre7:
  - Merge pull request #5452 from ticoann/fix_dashboard_report
  - Merge pull request #5448 from lucacopa/condor_plugin_debug_statement
  - Merge pull request #5454 from ticoann/mcm_call_fix
  - missing import  mcm fix
  - Merge pull request #5450 from amaltaro/fix-keepOutput
  - fix dashboard report - converting unicode to string
  - Update logging statement type in condor plugin Fixes #5438
  - Merge branch 'upmaster' into fix-keepOutput
  - properly propagate job splitting for TaskChain with cascade KeepOutput=False
  - 1.0.1.pre6
  - Merge pull request #5444 from ticoann/missing_import
  - add missing import
  - Merge pull request #5443 from ticoann/mcm_fix
  - add mcm fix
  - 1.0.1.pre5
  - Merge pull request #5442 from ticoann/mcm_fix
  - add McM dependency
  - 1.0.1.pre4
  - Merge pull request #5433 from amaltaro/try-condor-literal
  - Merge pull request #5434 from amaltaro/delWhitespace-Sites
  - Merge pull request #5441 from ticoann/t0_wmstats_fix
  - fix alert view in tier0 monitor
  - Merge pull request #5440 from hufnagel/globaltag-connect
  - support a connect string passed with global tag
  - Merge pull request #5439 from ticoann/set_reqmgr_db_default
  - set defaut db to reqmr db
  - Merge pull request #5435 from ticoann/t0_report_fix
  - fix status report in tier0
  - remove whitespaces from (Ext)Desired_Sites classAd
  - protects when condor returns undefined; properly rollback transaction
  - 1.0.1.pre3
  - Merge pull request #5430 from ticoann/apply_erl_patch
  - apply erlang patch
  - 1.0.1.pre2
  - Merge pull request #5429 from ticoann/fix_when_workflow_missing_in_stat_summary
  - Merge pull request #5427 from ticoann/fix_http400_error
  - report 400 error
  - Merge pull request #5423 from ticoann/fix_reqmgr_query
  - Merge pull request #5425 from amaltaro/nEvents-noType
  - Merge pull request #5422 from ticoann/ignore_failed_job_missing_record
  - change to get only active request
  - do not enforce data type for producer nEvents
  - check task field more finely
  - Merge pull request #5419 from hufnagel/multicore-optional
  - make multicore in setupProcessingTask optional
  - Merge pull request #5418 from dmwm/revert-5358-listFileBlockLocation_phedex_migration
  - Merge pull request #5417 from dmwm/revert-5359-sitedb_pnn2psn_api
  - Merge pull request #5416 from dmwm/revert-5363-remove_phedexnodetocmsname
  - Merge pull request #5415 from dmwm/revert-5379-FillPNNinFWJR
  - Revert "move listFileBlockLocation to using phedex node names by default"
  - Revert "migrate from phEDExNodetocmsName to PNNtoPSN"
  - Revert "Remove phedexnodetocmsname"
  - Merge pull request #5414 from dmwm/revert-5413-db3reader-typo
  - Revert "fix problems in DBS3Reader, fixed #5412"
  - Revert "filling FWJR with PNN"
  - Merge pull request #5413 from hufnagel/db3reader-typo
  - fix problems in DBS3Reader, fixed #5412
  - Merge pull request #5379 from alexanderrichards/FillPNNinFWJR
  - Merge pull request #5363 from alexanderrichards/remove_phedexnodetocmsname
  - Merge pull request #5359 from alexanderrichards/sitedb_pnn2psn_api
  - Merge pull request #5388 from ericvaandering/mcm_datamining
  - Merge pull request #5358 from alexanderrichards/listFileBlockLocation_phedex_migration
  - Merge pull request #5400 from ericvaandering/fix_psetvfariable
  - Merge pull request #5404 from ericvaandering/mcm_view
  - Merge pull request #5392 from yuyiguo/DBFormatter
  - handle different cursors for SQLAlchemy 0.5.* and 0.9.6
  - Merge pull request #5407 from ticoann/add_unittest_multicore
  - add unittest
  - Merge pull request #5406 from amaltaro/multi-condition
  - change multicore condition - take 2
  - Merge pull request #5397 from amaltaro/feff-takchain
  - move listFileBlockLocation to using phedex node names by default
  - Merge pull request #5405 from amaltaro/fix-numberOfCores
  - fix number of cores for multicore
  - Add McM summary view for McM request date, # of events
  - Change pset to self.process
  - Merge pull request #5394 from ticoann/tier0_monitor
  - fix unittest for T0_Feeder
  - separate tier0 request db and temporary db
  - fixes filterEfficiency for TaskChain requests
  - Merge pull request #5389 from ticoann/tier0_monitor
  - tier0 monitor upgrade
  - Add McM service calls and config to data mining
  - Merge pull request #5361 from ericvaandering/mcm_service
  - Merge pull request #5362 from hufnagel/merge-no-sitelists
  - Merge pull request #5376 from ericvaandering/jdl_mt_settings
  - Merge pull request #5375 from ericvaandering/propagate_mt_settings
  - Merge pull request #5380 from amaltaro/updt-webrequest-tmpl
  - Merge pull request #5381 from amaltaro/remove-dbs2-url
  - Merge pull request #5385 from ticoann/fix_missing_task_in_fwjr
  - Merge pull request #5384 from amaltaro/fix-jobAccou
  - add function for manual intervention
  - properly handle None in JobAccountant
  - clean up of dbs2 urls
  - Fix typos and dbs url in web request template
  - filling FWJR with PNN
  - Modify condor plugins for new multithreaded and move multithreaded JDL to per job customization
  - Propagate multicore settings to job plugins and add strings to test code
  - Add an McM service and unit test
  - This is temp fix for when document is missing
  - removing phedexNodetocmsName from WMCore including unittests and using PNNtoPSN instead in unittests
  - don't pass sitelists to merge jobsplitter
  - migrate from phEDExNodetocmsName to PNNtoPSN

1.0.0 to 1.0.1.pre6:
  - Merge pull request #5444 from ticoann/missing_import
  - add missing import
  - Merge pull request #5443 from ticoann/mcm_fix
  - add mcm fix
  - 1.0.1.pre5
  - Merge pull request #5442 from ticoann/mcm_fix
  - add McM dependency
  - 1.0.1.pre4
  - Merge pull request #5433 from amaltaro/try-condor-literal
  - Merge pull request #5434 from amaltaro/delWhitespace-Sites
  - Merge pull request #5441 from ticoann/t0_wmstats_fix
  - fix alert view in tier0 monitor
  - Merge pull request #5440 from hufnagel/globaltag-connect
  - support a connect string passed with global tag
  - Merge pull request #5439 from ticoann/set_reqmgr_db_default
  - set defaut db to reqmr db
  - Merge pull request #5435 from ticoann/t0_report_fix
  - fix status report in tier0
  - remove whitespaces from (Ext)Desired_Sites classAd
  - protects when condor returns undefined; properly rollback transaction
  - 1.0.1.pre3
  - Merge pull request #5430 from ticoann/apply_erl_patch
  - apply erlang patch
  - 1.0.1.pre2
  - Merge pull request #5429 from ticoann/fix_when_workflow_missing_in_stat_summary
  - Merge pull request #5427 from ticoann/fix_http400_error
  - report 400 error
  - Merge pull request #5423 from ticoann/fix_reqmgr_query
  - Merge pull request #5425 from amaltaro/nEvents-noType
  - Merge pull request #5422 from ticoann/ignore_failed_job_missing_record
  - change to get only active request
  - do not enforce data type for producer nEvents
  - check task field more finely
  - Merge pull request #5419 from hufnagel/multicore-optional
  - make multicore in setupProcessingTask optional
  - Merge pull request #5418 from dmwm/revert-5358-listFileBlockLocation_phedex_migration
  - Merge pull request #5417 from dmwm/revert-5359-sitedb_pnn2psn_api
  - Merge pull request #5416 from dmwm/revert-5363-remove_phedexnodetocmsname
  - Merge pull request #5415 from dmwm/revert-5379-FillPNNinFWJR
  - Revert "move listFileBlockLocation to using phedex node names by default"
  - Revert "migrate from phEDExNodetocmsName to PNNtoPSN"
  - Revert "Remove phedexnodetocmsname"
  - Merge pull request #5414 from dmwm/revert-5413-db3reader-typo
  - Revert "fix problems in DBS3Reader, fixed #5412"
  - Revert "filling FWJR with PNN"
  - Merge pull request #5413 from hufnagel/db3reader-typo
  - fix problems in DBS3Reader, fixed #5412
  - Merge pull request #5379 from alexanderrichards/FillPNNinFWJR
  - Merge pull request #5363 from alexanderrichards/remove_phedexnodetocmsname
  - Merge pull request #5359 from alexanderrichards/sitedb_pnn2psn_api
  - Merge pull request #5388 from ericvaandering/mcm_datamining
  - Merge pull request #5358 from alexanderrichards/listFileBlockLocation_phedex_migration
  - Merge pull request #5400 from ericvaandering/fix_psetvfariable
  - Merge pull request #5404 from ericvaandering/mcm_view
  - Merge pull request #5392 from yuyiguo/DBFormatter
  - handle different cursors for SQLAlchemy 0.5.* and 0.9.6
  - Merge pull request #5407 from ticoann/add_unittest_multicore
  - add unittest
  - Merge pull request #5406 from amaltaro/multi-condition
  - change multicore condition - take 2
  - Merge pull request #5397 from amaltaro/feff-takchain
  - move listFileBlockLocation to using phedex node names by default
  - Merge pull request #5405 from amaltaro/fix-numberOfCores
  - fix number of cores for multicore
  - Add McM summary view for McM request date, # of events
  - Change pset to self.process
  - Merge pull request #5394 from ticoann/tier0_monitor
  - fix unittest for T0_Feeder
  - separate tier0 request db and temporary db
  - fixes filterEfficiency for TaskChain requests
  - Merge pull request #5389 from ticoann/tier0_monitor
  - tier0 monitor upgrade
  - Add McM service calls and config to data mining
  - Merge pull request #5361 from ericvaandering/mcm_service
  - Merge pull request #5362 from hufnagel/merge-no-sitelists
  - Merge pull request #5376 from ericvaandering/jdl_mt_settings
  - Merge pull request #5375 from ericvaandering/propagate_mt_settings
  - Merge pull request #5380 from amaltaro/updt-webrequest-tmpl
  - Merge pull request #5381 from amaltaro/remove-dbs2-url
  - Merge pull request #5385 from ticoann/fix_missing_task_in_fwjr
  - Merge pull request #5384 from amaltaro/fix-jobAccou
  - add function for manual intervention
  - properly handle None in JobAccountant
  - clean up of dbs2 urls
  - Fix typos and dbs url in web request template
  - filling FWJR with PNN
  - Modify condor plugins for new multithreaded and move multithreaded JDL to per job customization
  - Propagate multicore settings to job plugins and add strings to test code
  - Add an McM service and unit test
  - This is temp fix for when document is missing
  - removing phedexNodetocmsName from WMCore including unittests and using PNNtoPSN instead in unittests
  - don't pass sitelists to merge jobsplitter
  - migrate from phEDExNodetocmsName to PNNtoPSN

1.0.0 to 1.0.1.pre6:
  - Merge pull request #5444 from ticoann/missing_import
  - add missing import
  - Merge pull request #5443 from ticoann/mcm_fix
  - add mcm fix
  - 1.0.1.pre5
  - Merge pull request #5442 from ticoann/mcm_fix
  - add McM dependency
  - 1.0.1.pre4
  - Merge pull request #5433 from amaltaro/try-condor-literal
  - Merge pull request #5434 from amaltaro/delWhitespace-Sites
  - Merge pull request #5441 from ticoann/t0_wmstats_fix
  - fix alert view in tier0 monitor
  - Merge pull request #5440 from hufnagel/globaltag-connect
  - support a connect string passed with global tag
  - Merge pull request #5439 from ticoann/set_reqmgr_db_default
  - set defaut db to reqmr db
  - Merge pull request #5435 from ticoann/t0_report_fix
  - fix status report in tier0
  - remove whitespaces from (Ext)Desired_Sites classAd
  - protects when condor returns undefined; properly rollback transaction
  - 1.0.1.pre3
  - Merge pull request #5430 from ticoann/apply_erl_patch
  - apply erlang patch
  - 1.0.1.pre2
  - Merge pull request #5429 from ticoann/fix_when_workflow_missing_in_stat_summary
  - Merge pull request #5427 from ticoann/fix_http400_error
  - report 400 error
  - Merge pull request #5423 from ticoann/fix_reqmgr_query
  - Merge pull request #5425 from amaltaro/nEvents-noType
  - Merge pull request #5422 from ticoann/ignore_failed_job_missing_record
  - change to get only active request
  - do not enforce data type for producer nEvents
  - check task field more finely
  - Merge pull request #5419 from hufnagel/multicore-optional
  - make multicore in setupProcessingTask optional
  - Merge pull request #5418 from dmwm/revert-5358-listFileBlockLocation_phedex_migration
  - Merge pull request #5417 from dmwm/revert-5359-sitedb_pnn2psn_api
  - Merge pull request #5416 from dmwm/revert-5363-remove_phedexnodetocmsname
  - Merge pull request #5415 from dmwm/revert-5379-FillPNNinFWJR
  - Revert "move listFileBlockLocation to using phedex node names by default"
  - Revert "migrate from phEDExNodetocmsName to PNNtoPSN"
  - Revert "Remove phedexnodetocmsname"
  - Merge pull request #5414 from dmwm/revert-5413-db3reader-typo
  - Revert "fix problems in DBS3Reader, fixed #5412"
  - Revert "filling FWJR with PNN"
  - Merge pull request #5413 from hufnagel/db3reader-typo
  - fix problems in DBS3Reader, fixed #5412
  - Merge pull request #5379 from alexanderrichards/FillPNNinFWJR
  - Merge pull request #5363 from alexanderrichards/remove_phedexnodetocmsname
  - Merge pull request #5359 from alexanderrichards/sitedb_pnn2psn_api
  - Merge pull request #5388 from ericvaandering/mcm_datamining
  - Merge pull request #5358 from alexanderrichards/listFileBlockLocation_phedex_migration
  - Merge pull request #5400 from ericvaandering/fix_psetvfariable
  - Merge pull request #5404 from ericvaandering/mcm_view
  - Merge pull request #5392 from yuyiguo/DBFormatter
  - handle different cursors for SQLAlchemy 0.5.* and 0.9.6
  - Merge pull request #5407 from ticoann/add_unittest_multicore
  - add unittest
  - Merge pull request #5406 from amaltaro/multi-condition
  - change multicore condition - take 2
  - Merge pull request #5397 from amaltaro/feff-takchain
  - move listFileBlockLocation to using phedex node names by default
  - Merge pull request #5405 from amaltaro/fix-numberOfCores
  - fix number of cores for multicore
  - Add McM summary view for McM request date, # of events
  - Change pset to self.process
  - Merge pull request #5394 from ticoann/tier0_monitor
  - fix unittest for T0_Feeder
  - separate tier0 request db and temporary db
  - fixes filterEfficiency for TaskChain requests
  - Merge pull request #5389 from ticoann/tier0_monitor
  - tier0 monitor upgrade
  - Add McM service calls and config to data mining
  - Merge pull request #5361 from ericvaandering/mcm_service
  - Merge pull request #5362 from hufnagel/merge-no-sitelists
  - Merge pull request #5376 from ericvaandering/jdl_mt_settings
  - Merge pull request #5375 from ericvaandering/propagate_mt_settings
  - Merge pull request #5380 from amaltaro/updt-webrequest-tmpl
  - Merge pull request #5381 from amaltaro/remove-dbs2-url
  - Merge pull request #5385 from ticoann/fix_missing_task_in_fwjr
  - Merge pull request #5384 from amaltaro/fix-jobAccou
  - add function for manual intervention
  - properly handle None in JobAccountant
  - clean up of dbs2 urls
  - Fix typos and dbs url in web request template
  - filling FWJR with PNN
  - Modify condor plugins for new multithreaded and move multithreaded JDL to per job customization
  - Propagate multicore settings to job plugins and add strings to test code
  - Add an McM service and unit test
  - This is temp fix for when document is missing
  - removing phedexNodetocmsName from WMCore including unittests and using PNNtoPSN instead in unittests
  - don't pass sitelists to merge jobsplitter
  - migrate from phEDExNodetocmsName to PNNtoPSN

1.0.0 to 1.0.1.pre5:
  - Merge pull request #5442 from ticoann/mcm_fix
  - add McM dependency
  - 1.0.1.pre4
  - Merge pull request #5433 from amaltaro/try-condor-literal
  - Merge pull request #5434 from amaltaro/delWhitespace-Sites
  - Merge pull request #5441 from ticoann/t0_wmstats_fix
  - fix alert view in tier0 monitor
  - Merge pull request #5440 from hufnagel/globaltag-connect
  - support a connect string passed with global tag
  - Merge pull request #5439 from ticoann/set_reqmgr_db_default
  - set defaut db to reqmr db
  - Merge pull request #5435 from ticoann/t0_report_fix
  - fix status report in tier0
  - remove whitespaces from (Ext)Desired_Sites classAd
  - protects when condor returns undefined; properly rollback transaction
  - 1.0.1.pre3
  - Merge pull request #5430 from ticoann/apply_erl_patch
  - apply erlang patch
  - 1.0.1.pre2
  - Merge pull request #5429 from ticoann/fix_when_workflow_missing_in_stat_summary
  - Merge pull request #5427 from ticoann/fix_http400_error
  - report 400 error
  - Merge pull request #5423 from ticoann/fix_reqmgr_query
  - Merge pull request #5425 from amaltaro/nEvents-noType
  - Merge pull request #5422 from ticoann/ignore_failed_job_missing_record
  - change to get only active request
  - do not enforce data type for producer nEvents
  - check task field more finely
  - Merge pull request #5419 from hufnagel/multicore-optional
  - make multicore in setupProcessingTask optional
  - Merge pull request #5418 from dmwm/revert-5358-listFileBlockLocation_phedex_migration
  - Merge pull request #5417 from dmwm/revert-5359-sitedb_pnn2psn_api
  - Merge pull request #5416 from dmwm/revert-5363-remove_phedexnodetocmsname
  - Merge pull request #5415 from dmwm/revert-5379-FillPNNinFWJR
  - Revert "move listFileBlockLocation to using phedex node names by default"
  - Revert "migrate from phEDExNodetocmsName to PNNtoPSN"
  - Revert "Remove phedexnodetocmsname"
  - Merge pull request #5414 from dmwm/revert-5413-db3reader-typo
  - Revert "fix problems in DBS3Reader, fixed #5412"
  - Revert "filling FWJR with PNN"
  - Merge pull request #5413 from hufnagel/db3reader-typo
  - fix problems in DBS3Reader, fixed #5412
  - Merge pull request #5379 from alexanderrichards/FillPNNinFWJR
  - Merge pull request #5363 from alexanderrichards/remove_phedexnodetocmsname
  - Merge pull request #5359 from alexanderrichards/sitedb_pnn2psn_api
  - Merge pull request #5388 from ericvaandering/mcm_datamining
  - Merge pull request #5358 from alexanderrichards/listFileBlockLocation_phedex_migration
  - Merge pull request #5400 from ericvaandering/fix_psetvfariable
  - Merge pull request #5404 from ericvaandering/mcm_view
  - Merge pull request #5392 from yuyiguo/DBFormatter
  - handle different cursors for SQLAlchemy 0.5.* and 0.9.6
  - Merge pull request #5407 from ticoann/add_unittest_multicore
  - add unittest
  - Merge pull request #5406 from amaltaro/multi-condition
  - change multicore condition - take 2
  - Merge pull request #5397 from amaltaro/feff-takchain
  - move listFileBlockLocation to using phedex node names by default
  - Merge pull request #5405 from amaltaro/fix-numberOfCores
  - fix number of cores for multicore
  - Add McM summary view for McM request date, # of events
  - Change pset to self.process
  - Merge pull request #5394 from ticoann/tier0_monitor
  - fix unittest for T0_Feeder
  - separate tier0 request db and temporary db
  - fixes filterEfficiency for TaskChain requests
  - Merge pull request #5389 from ticoann/tier0_monitor
  - tier0 monitor upgrade
  - Add McM service calls and config to data mining
  - Merge pull request #5361 from ericvaandering/mcm_service
  - Merge pull request #5362 from hufnagel/merge-no-sitelists
  - Merge pull request #5376 from ericvaandering/jdl_mt_settings
  - Merge pull request #5375 from ericvaandering/propagate_mt_settings
  - Merge pull request #5380 from amaltaro/updt-webrequest-tmpl
  - Merge pull request #5381 from amaltaro/remove-dbs2-url
  - Merge pull request #5385 from ticoann/fix_missing_task_in_fwjr
  - Merge pull request #5384 from amaltaro/fix-jobAccou
  - add function for manual intervention
  - properly handle None in JobAccountant
  - clean up of dbs2 urls
  - Fix typos and dbs url in web request template
  - filling FWJR with PNN
  - Modify condor plugins for new multithreaded and move multithreaded JDL to per job customization
  - Propagate multicore settings to job plugins and add strings to test code
  - Add an McM service and unit test
  - This is temp fix for when document is missing
  - removing phedexNodetocmsName from WMCore including unittests and using PNNtoPSN instead in unittests
  - don't pass sitelists to merge jobsplitter
  - migrate from phEDExNodetocmsName to PNNtoPSN

1.0.0 to 1.0.1.pre4:
  - Merge pull request #5433 from amaltaro/try-condor-literal
  - Merge pull request #5434 from amaltaro/delWhitespace-Sites
  - Merge pull request #5441 from ticoann/t0_wmstats_fix
  - fix alert view in tier0 monitor
  - Merge pull request #5440 from hufnagel/globaltag-connect
  - support a connect string passed with global tag
  - Merge pull request #5439 from ticoann/set_reqmgr_db_default
  - set defaut db to reqmr db
  - Merge pull request #5435 from ticoann/t0_report_fix
  - fix status report in tier0
  - remove whitespaces from (Ext)Desired_Sites classAd
  - protects when condor returns undefined; properly rollback transaction
  - 1.0.1.pre3
  - Merge pull request #5430 from ticoann/apply_erl_patch
  - apply erlang patch
  - 1.0.1.pre2
  - Merge pull request #5429 from ticoann/fix_when_workflow_missing_in_stat_summary
  - Merge pull request #5427 from ticoann/fix_http400_error
  - report 400 error
  - Merge pull request #5423 from ticoann/fix_reqmgr_query
  - Merge pull request #5425 from amaltaro/nEvents-noType
  - Merge pull request #5422 from ticoann/ignore_failed_job_missing_record
  - change to get only active request
  - do not enforce data type for producer nEvents
  - check task field more finely
  - Merge pull request #5419 from hufnagel/multicore-optional
  - make multicore in setupProcessingTask optional
  - Merge pull request #5418 from dmwm/revert-5358-listFileBlockLocation_phedex_migration
  - Merge pull request #5417 from dmwm/revert-5359-sitedb_pnn2psn_api
  - Merge pull request #5416 from dmwm/revert-5363-remove_phedexnodetocmsname
  - Merge pull request #5415 from dmwm/revert-5379-FillPNNinFWJR
  - Revert "move listFileBlockLocation to using phedex node names by default"
  - Revert "migrate from phEDExNodetocmsName to PNNtoPSN"
  - Revert "Remove phedexnodetocmsname"
  - Merge pull request #5414 from dmwm/revert-5413-db3reader-typo
  - Revert "fix problems in DBS3Reader, fixed #5412"
  - Revert "filling FWJR with PNN"
  - Merge pull request #5413 from hufnagel/db3reader-typo
  - fix problems in DBS3Reader, fixed #5412
  - Merge pull request #5379 from alexanderrichards/FillPNNinFWJR
  - Merge pull request #5363 from alexanderrichards/remove_phedexnodetocmsname
  - Merge pull request #5359 from alexanderrichards/sitedb_pnn2psn_api
  - Merge pull request #5388 from ericvaandering/mcm_datamining
  - Merge pull request #5358 from alexanderrichards/listFileBlockLocation_phedex_migration
  - Merge pull request #5400 from ericvaandering/fix_psetvfariable
  - Merge pull request #5404 from ericvaandering/mcm_view
  - Merge pull request #5392 from yuyiguo/DBFormatter
  - handle different cursors for SQLAlchemy 0.5.* and 0.9.6
  - Merge pull request #5407 from ticoann/add_unittest_multicore
  - add unittest
  - Merge pull request #5406 from amaltaro/multi-condition
  - change multicore condition - take 2
  - Merge pull request #5397 from amaltaro/feff-takchain
  - move listFileBlockLocation to using phedex node names by default
  - Merge pull request #5405 from amaltaro/fix-numberOfCores
  - fix number of cores for multicore
  - Add McM summary view for McM request date, # of events
  - Change pset to self.process
  - Merge pull request #5394 from ticoann/tier0_monitor
  - fix unittest for T0_Feeder
  - separate tier0 request db and temporary db
  - fixes filterEfficiency for TaskChain requests
  - Merge pull request #5389 from ticoann/tier0_monitor
  - tier0 monitor upgrade
  - Add McM service calls and config to data mining
  - Merge pull request #5361 from ericvaandering/mcm_service
  - Merge pull request #5362 from hufnagel/merge-no-sitelists
  - Merge pull request #5376 from ericvaandering/jdl_mt_settings
  - Merge pull request #5375 from ericvaandering/propagate_mt_settings
  - Merge pull request #5380 from amaltaro/updt-webrequest-tmpl
  - Merge pull request #5381 from amaltaro/remove-dbs2-url
  - Merge pull request #5385 from ticoann/fix_missing_task_in_fwjr
  - Merge pull request #5384 from amaltaro/fix-jobAccou
  - add function for manual intervention
  - properly handle None in JobAccountant
  - clean up of dbs2 urls
  - Fix typos and dbs url in web request template
  - filling FWJR with PNN
  - Modify condor plugins for new multithreaded and move multithreaded JDL to per job customization
  - Propagate multicore settings to job plugins and add strings to test code
  - Add an McM service and unit test
  - This is temp fix for when document is missing
  - removing phedexNodetocmsName from WMCore including unittests and using PNNtoPSN instead in unittests
  - don't pass sitelists to merge jobsplitter
  - migrate from phEDExNodetocmsName to PNNtoPSN

1.0.0 to 1.0.1.pre3:
  - Merge pull request #5430 from ticoann/apply_erl_patch
  - apply erlang patch
  - 1.0.1.pre2
  - Merge pull request #5429 from ticoann/fix_when_workflow_missing_in_stat_summary
  - Merge pull request #5427 from ticoann/fix_http400_error
  - report 400 error
  - Merge pull request #5423 from ticoann/fix_reqmgr_query
  - Merge pull request #5425 from amaltaro/nEvents-noType
  - Merge pull request #5422 from ticoann/ignore_failed_job_missing_record
  - change to get only active request
  - do not enforce data type for producer nEvents
  - check task field more finely
  - Merge pull request #5419 from hufnagel/multicore-optional
  - make multicore in setupProcessingTask optional
  - Merge pull request #5418 from dmwm/revert-5358-listFileBlockLocation_phedex_migration
  - Merge pull request #5417 from dmwm/revert-5359-sitedb_pnn2psn_api
  - Merge pull request #5416 from dmwm/revert-5363-remove_phedexnodetocmsname
  - Merge pull request #5415 from dmwm/revert-5379-FillPNNinFWJR
  - Revert "move listFileBlockLocation to using phedex node names by default"
  - Revert "migrate from phEDExNodetocmsName to PNNtoPSN"
  - Revert "Remove phedexnodetocmsname"
  - Merge pull request #5414 from dmwm/revert-5413-db3reader-typo
  - Revert "fix problems in DBS3Reader, fixed #5412"
  - Revert "filling FWJR with PNN"
  - Merge pull request #5413 from hufnagel/db3reader-typo
  - fix problems in DBS3Reader, fixed #5412
  - Merge pull request #5379 from alexanderrichards/FillPNNinFWJR
  - Merge pull request #5363 from alexanderrichards/remove_phedexnodetocmsname
  - Merge pull request #5359 from alexanderrichards/sitedb_pnn2psn_api
  - Merge pull request #5388 from ericvaandering/mcm_datamining
  - Merge pull request #5358 from alexanderrichards/listFileBlockLocation_phedex_migration
  - Merge pull request #5400 from ericvaandering/fix_psetvfariable
  - Merge pull request #5404 from ericvaandering/mcm_view
  - Merge pull request #5392 from yuyiguo/DBFormatter
  - handle different cursors for SQLAlchemy 0.5.* and 0.9.6
  - Merge pull request #5407 from ticoann/add_unittest_multicore
  - add unittest
  - Merge pull request #5406 from amaltaro/multi-condition
  - change multicore condition - take 2
  - Merge pull request #5397 from amaltaro/feff-takchain
  - move listFileBlockLocation to using phedex node names by default
  - Merge pull request #5405 from amaltaro/fix-numberOfCores
  - fix number of cores for multicore
  - Add McM summary view for McM request date, # of events
  - Change pset to self.process
  - Merge pull request #5394 from ticoann/tier0_monitor
  - fix unittest for T0_Feeder
  - separate tier0 request db and temporary db
  - fixes filterEfficiency for TaskChain requests
  - Merge pull request #5389 from ticoann/tier0_monitor
  - tier0 monitor upgrade
  - Add McM service calls and config to data mining
  - Merge pull request #5361 from ericvaandering/mcm_service
  - Merge pull request #5362 from hufnagel/merge-no-sitelists
  - Merge pull request #5376 from ericvaandering/jdl_mt_settings
  - Merge pull request #5375 from ericvaandering/propagate_mt_settings
  - Merge pull request #5380 from amaltaro/updt-webrequest-tmpl
  - Merge pull request #5381 from amaltaro/remove-dbs2-url
  - Merge pull request #5385 from ticoann/fix_missing_task_in_fwjr
  - Merge pull request #5384 from amaltaro/fix-jobAccou
  - add function for manual intervention
  - properly handle None in JobAccountant
  - clean up of dbs2 urls
  - Fix typos and dbs url in web request template
  - filling FWJR with PNN
  - Modify condor plugins for new multithreaded and move multithreaded JDL to per job customization
  - Propagate multicore settings to job plugins and add strings to test code
  - Add an McM service and unit test
  - This is temp fix for when document is missing
  - removing phedexNodetocmsName from WMCore including unittests and using PNNtoPSN instead in unittests
  - don't pass sitelists to merge jobsplitter
  - migrate from phEDExNodetocmsName to PNNtoPSN

1.0.0 to 1.0.1.pre2:
  - Merge pull request #5429 from ticoann/fix_when_workflow_missing_in_stat_summary
  - Merge pull request #5427 from ticoann/fix_http400_error
  - report 400 error
  - Merge pull request #5423 from ticoann/fix_reqmgr_query
  - Merge pull request #5425 from amaltaro/nEvents-noType
  - Merge pull request #5422 from ticoann/ignore_failed_job_missing_record
  - change to get only active request
  - do not enforce data type for producer nEvents
  - check task field more finely
  - Merge pull request #5419 from hufnagel/multicore-optional
  - make multicore in setupProcessingTask optional
  - Merge pull request #5418 from dmwm/revert-5358-listFileBlockLocation_phedex_migration
  - Merge pull request #5417 from dmwm/revert-5359-sitedb_pnn2psn_api
  - Merge pull request #5416 from dmwm/revert-5363-remove_phedexnodetocmsname
  - Merge pull request #5415 from dmwm/revert-5379-FillPNNinFWJR
  - Revert "move listFileBlockLocation to using phedex node names by default"
  - Revert "migrate from phEDExNodetocmsName to PNNtoPSN"
  - Revert "Remove phedexnodetocmsname"
  - Merge pull request #5414 from dmwm/revert-5413-db3reader-typo
  - Revert "fix problems in DBS3Reader, fixed #5412"
  - Revert "filling FWJR with PNN"
  - Merge pull request #5413 from hufnagel/db3reader-typo
  - fix problems in DBS3Reader, fixed #5412
  - Merge pull request #5379 from alexanderrichards/FillPNNinFWJR
  - Merge pull request #5363 from alexanderrichards/remove_phedexnodetocmsname
  - Merge pull request #5359 from alexanderrichards/sitedb_pnn2psn_api
  - Merge pull request #5388 from ericvaandering/mcm_datamining
  - Merge pull request #5358 from alexanderrichards/listFileBlockLocation_phedex_migration
  - Merge pull request #5400 from ericvaandering/fix_psetvfariable
  - Merge pull request #5404 from ericvaandering/mcm_view
  - Merge pull request #5392 from yuyiguo/DBFormatter
  - handle different cursors for SQLAlchemy 0.5.* and 0.9.6
  - Merge pull request #5407 from ticoann/add_unittest_multicore
  - add unittest
  - Merge pull request #5406 from amaltaro/multi-condition
  - change multicore condition - take 2
  - Merge pull request #5397 from amaltaro/feff-takchain
  - move listFileBlockLocation to using phedex node names by default
  - Merge pull request #5405 from amaltaro/fix-numberOfCores
  - fix number of cores for multicore
  - Add McM summary view for McM request date, # of events
  - Change pset to self.process
  - Merge pull request #5394 from ticoann/tier0_monitor
  - fix unittest for T0_Feeder
  - separate tier0 request db and temporary db
  - fixes filterEfficiency for TaskChain requests
  - Merge pull request #5389 from ticoann/tier0_monitor
  - tier0 monitor upgrade
  - Add McM service calls and config to data mining
  - Merge pull request #5361 from ericvaandering/mcm_service
  - Merge pull request #5362 from hufnagel/merge-no-sitelists
  - Merge pull request #5376 from ericvaandering/jdl_mt_settings
  - Merge pull request #5375 from ericvaandering/propagate_mt_settings
  - Merge pull request #5380 from amaltaro/updt-webrequest-tmpl
  - Merge pull request #5381 from amaltaro/remove-dbs2-url
  - Merge pull request #5385 from ticoann/fix_missing_task_in_fwjr
  - Merge pull request #5384 from amaltaro/fix-jobAccou
  - add function for manual intervention
  - properly handle None in JobAccountant
  - clean up of dbs2 urls
  - Fix typos and dbs url in web request template
  - filling FWJR with PNN
  - Modify condor plugins for new multithreaded and move multithreaded JDL to per job customization
  - Propagate multicore settings to job plugins and add strings to test code
  - Add an McM service and unit test
  - This is temp fix for when document is missing
  - removing phedexNodetocmsName from WMCore including unittests and using PNNtoPSN instead in unittests
  - don't pass sitelists to merge jobsplitter
  - migrate from phEDExNodetocmsName to PNNtoPSN

0.9.97 to 1.0.0:
  - 1.0.0.pre3
  - Merge pull request #5365 from ticoann/change_WMStats_Service_call
  - Merge pull request #5368 from ticoann/fix_force_complete_wq_error
  - don't try to abort force-complete
  - add reqmgr view and wmstats call for migration preperation
  - 1.0.0.pre2
  - Merge pull request #5354 from ticoann/wmstats_reqmgr_combine
  - Merge pull request #5352 from ticoann/add_team_site
  - use reqmgr db instread of wmstats
  - add team and site white and black list
  - Merge pull request #5353 from ticoann/handle_unicode_str
  - handle when unicode which can't be converted to string
  - 1.0.0.pre1
  - Merge pull request #5332 from mmascher/master
  - Merge pull request #5335 from lucacopa/fix_bug_logcollect
  - Fix duplicate logCollect tar name
  - Merge pull request #5338 from amaltaro/fix-queueUrl
  - fix QueueURL for WorkQueueManager
  - Merge pull request #5323 from ticoann/fix_lq_url
  - Merge pull request #5324 from ericvaandering/mask_for_taskchain
  - Merge pull request #5325 from juztas/validation_fix
  - Merge pull request #5329 from amaltaro/fix-pycondor-schedd
  - Merge pull request #5333 from yuyiguo/Lexicon-primaryDS
  - remove the dot in the 1st part of dataset defination.
  - Check if shutil is not None in Requests.py. Fixes #5331
  - Merge pull request #5330 from ticoann/wmstats_reqmgr_combine
  - add ; for jslint rule
  - Do not query collector to get the schedd address in PyCondorPlugin
  - Validation fix. Fixes #5322
  - Add a test case for LumiList just for one task, make it work
  - fix LQ pulling down other agent work
  - Merge pull request #5288 from juztas/master
  - Merge pull request #5313 from alexanderrichards/ErrorHandlerCouch_fix
  - Merge pull request #5286 from hufnagel/rowcount-cleanup
  - Merge pull request #5320 from ticoann/clean_up_performance_summary
  - clean up views and functions which moved to summary db
  - Fix to try again in next polling cycle if Couch is down.
  - 0.9.98.pre1
  - Merge pull request #4869 from bbockelm/crab3_runtime_env
  - Merge pull request #5156 from alexanderrichards/buildWorkload_LFN
  - Merge pull request #5318 from ticoann/new_sqlarchemy
  - Merge pull request #5285 from ericvaandering/support_multithreaded_cmssw
  - Merge pull request #5307 from mmascher/master
  - clean up sqlalchemy exception code
  - Merge pull request #5309 from lucacopa/agent_watcher_wmstats_down
  - Merge pull request #5310 from lucacopa/try_insideLoop_requestQuery
  - Merge pull request #5299 from hufnagel/sqlalchemy-exceptions
  - Merge pull request #5305 from lucacopa/change_state_bug
  - Merge pull request #5306 from ticoann/fix_prep_id_upload
  - Merge pull request #5311 from ticoann/force_complete_fix
  - Merge pull request #5292 from lucacopa/fix_dcapReference_PSet
  - Dont crash AgentSatusWatcher when there is not WMStats Other fixes for tier0 thresholds configuration
  - if there are elements left in GQ, delete them when force-complete
  - Update SR script by Ops request
  - Add the possibility to clean the environment bevore running Proxy.py commands
  - fix prep_id upload
  - This fixes a bug in the Condor Plugin Also add some comments and change error logging information (It is debugging instead, not really an error)
  - cleanup use of sqlalchemy exceptions
  - cleanup of the use of rowcount
  - Delete a TFC override that uses the old dcap at FNAL. We have to test this though
  - Use abspath if file exists. Required for CRAB3 Signed-off-by: Justas Balcas <juztas@gmail.com>
  - Remove old Multicore files, switch to CMSSW 7+ way of running multithreaded, remove test code
  - adding workload.setLFNBase into the buildWorkload method of all Spec files as requested in issue #4864
  - Improve handling of environment to correctly parse 'unset' and not choke on invalid lines.

0.9.97 to 1.0.0.pre3:
  - Merge pull request #5365 from ticoann/change_WMStats_Service_call
  - Merge pull request #5368 from ticoann/fix_force_complete_wq_error
  - don't try to abort force-complete
  - add reqmgr view and wmstats call for migration preperation
  - 1.0.0.pre2
  - Merge pull request #5354 from ticoann/wmstats_reqmgr_combine
  - Merge pull request #5352 from ticoann/add_team_site
  - use reqmgr db instread of wmstats
  - add team and site white and black list
  - Merge pull request #5353 from ticoann/handle_unicode_str
  - handle when unicode which can't be converted to string
  - 1.0.0.pre1
  - Merge pull request #5332 from mmascher/master
  - Merge pull request #5335 from lucacopa/fix_bug_logcollect
  - Fix duplicate logCollect tar name
  - Merge pull request #5338 from amaltaro/fix-queueUrl
  - fix QueueURL for WorkQueueManager
  - Merge pull request #5323 from ticoann/fix_lq_url
  - Merge pull request #5324 from ericvaandering/mask_for_taskchain
  - Merge pull request #5325 from juztas/validation_fix
  - Merge pull request #5329 from amaltaro/fix-pycondor-schedd
  - Merge pull request #5333 from yuyiguo/Lexicon-primaryDS
  - remove the dot in the 1st part of dataset defination.
  - Check if shutil is not None in Requests.py. Fixes #5331
  - Merge pull request #5330 from ticoann/wmstats_reqmgr_combine
  - add ; for jslint rule
  - Do not query collector to get the schedd address in PyCondorPlugin
  - Validation fix. Fixes #5322
  - Add a test case for LumiList just for one task, make it work
  - fix LQ pulling down other agent work
  - Merge pull request #5288 from juztas/master
  - Merge pull request #5313 from alexanderrichards/ErrorHandlerCouch_fix
  - Merge pull request #5286 from hufnagel/rowcount-cleanup
  - Merge pull request #5320 from ticoann/clean_up_performance_summary
  - clean up views and functions which moved to summary db
  - Fix to try again in next polling cycle if Couch is down.
  - 0.9.98.pre1
  - Merge pull request #4869 from bbockelm/crab3_runtime_env
  - Merge pull request #5156 from alexanderrichards/buildWorkload_LFN
  - Merge pull request #5318 from ticoann/new_sqlarchemy
  - Merge pull request #5285 from ericvaandering/support_multithreaded_cmssw
  - Merge pull request #5307 from mmascher/master
  - clean up sqlalchemy exception code
  - Merge pull request #5309 from lucacopa/agent_watcher_wmstats_down
  - Merge pull request #5310 from lucacopa/try_insideLoop_requestQuery
  - Merge pull request #5299 from hufnagel/sqlalchemy-exceptions
  - Merge pull request #5305 from lucacopa/change_state_bug
  - Merge pull request #5306 from ticoann/fix_prep_id_upload
  - Merge pull request #5311 from ticoann/force_complete_fix
  - Merge pull request #5292 from lucacopa/fix_dcapReference_PSet
  - Dont crash AgentSatusWatcher when there is not WMStats Other fixes for tier0 thresholds configuration
  - if there are elements left in GQ, delete them when force-complete
  - Update SR script by Ops request
  - Add the possibility to clean the environment bevore running Proxy.py commands
  - fix prep_id upload
  - This fixes a bug in the Condor Plugin Also add some comments and change error logging information (It is debugging instead, not really an error)
  - cleanup use of sqlalchemy exceptions
  - cleanup of the use of rowcount
  - Delete a TFC override that uses the old dcap at FNAL. We have to test this though
  - Use abspath if file exists. Required for CRAB3 Signed-off-by: Justas Balcas <juztas@gmail.com>
  - Remove old Multicore files, switch to CMSSW 7+ way of running multithreaded, remove test code
  - adding workload.setLFNBase into the buildWorkload method of all Spec files as requested in issue #4864
  - Improve handling of environment to correctly parse 'unset' and not choke on invalid lines.

0.9.97 to 1.0.0.pre2:
  - Merge pull request #5354 from ticoann/wmstats_reqmgr_combine
  - Merge pull request #5352 from ticoann/add_team_site
  - use reqmgr db instread of wmstats
  - add team and site white and black list
  - Merge pull request #5353 from ticoann/handle_unicode_str
  - handle when unicode which can't be converted to string
  - 1.0.0.pre1
  - Merge pull request #5332 from mmascher/master
  - Merge pull request #5335 from lucacopa/fix_bug_logcollect
  - Fix duplicate logCollect tar name
  - Merge pull request #5338 from amaltaro/fix-queueUrl
  - fix QueueURL for WorkQueueManager
  - Merge pull request #5323 from ticoann/fix_lq_url
  - Merge pull request #5324 from ericvaandering/mask_for_taskchain
  - Merge pull request #5325 from juztas/validation_fix
  - Merge pull request #5329 from amaltaro/fix-pycondor-schedd
  - Merge pull request #5333 from yuyiguo/Lexicon-primaryDS
  - remove the dot in the 1st part of dataset defination.
  - Check if shutil is not None in Requests.py. Fixes #5331
  - Merge pull request #5330 from ticoann/wmstats_reqmgr_combine
  - add ; for jslint rule
  - Do not query collector to get the schedd address in PyCondorPlugin
  - Validation fix. Fixes #5322
  - Add a test case for LumiList just for one task, make it work
  - fix LQ pulling down other agent work
  - Merge pull request #5288 from juztas/master
  - Merge pull request #5313 from alexanderrichards/ErrorHandlerCouch_fix
  - Merge pull request #5286 from hufnagel/rowcount-cleanup
  - Merge pull request #5320 from ticoann/clean_up_performance_summary
  - clean up views and functions which moved to summary db
  - Fix to try again in next polling cycle if Couch is down.
  - 0.9.98.pre1
  - Merge pull request #4869 from bbockelm/crab3_runtime_env
  - Merge pull request #5156 from alexanderrichards/buildWorkload_LFN
  - Merge pull request #5318 from ticoann/new_sqlarchemy
  - Merge pull request #5285 from ericvaandering/support_multithreaded_cmssw
  - Merge pull request #5307 from mmascher/master
  - clean up sqlalchemy exception code
  - Merge pull request #5309 from lucacopa/agent_watcher_wmstats_down
  - Merge pull request #5310 from lucacopa/try_insideLoop_requestQuery
  - Merge pull request #5299 from hufnagel/sqlalchemy-exceptions
  - Merge pull request #5305 from lucacopa/change_state_bug
  - Merge pull request #5306 from ticoann/fix_prep_id_upload
  - Merge pull request #5311 from ticoann/force_complete_fix
  - Merge pull request #5292 from lucacopa/fix_dcapReference_PSet
  - Dont crash AgentSatusWatcher when there is not WMStats Other fixes for tier0 thresholds configuration
  - if there are elements left in GQ, delete them when force-complete
  - Update SR script by Ops request
  - Add the possibility to clean the environment bevore running Proxy.py commands
  - fix prep_id upload
  - This fixes a bug in the Condor Plugin Also add some comments and change error logging information (It is debugging instead, not really an error)
  - cleanup use of sqlalchemy exceptions
  - cleanup of the use of rowcount
  - Delete a TFC override that uses the old dcap at FNAL. We have to test this though
  - Use abspath if file exists. Required for CRAB3 Signed-off-by: Justas Balcas <juztas@gmail.com>
  - Remove old Multicore files, switch to CMSSW 7+ way of running multithreaded, remove test code
  - adding workload.setLFNBase into the buildWorkload method of all Spec files as requested in issue #4864
  - Improve handling of environment to correctly parse 'unset' and not choke on invalid lines.

0.9.97 to 1.0.0.pre2:
  - Merge pull request #5354 from ticoann/wmstats_reqmgr_combine
  - Merge pull request #5352 from ticoann/add_team_site
  - use reqmgr db instread of wmstats
  - add team and site white and black list
  - Merge pull request #5353 from ticoann/handle_unicode_str
  - handle when unicode which can't be converted to string
  - 1.0.0.pre1
  - Merge pull request #5332 from mmascher/master
  - Merge pull request #5335 from lucacopa/fix_bug_logcollect
  - Fix duplicate logCollect tar name
  - Merge pull request #5338 from amaltaro/fix-queueUrl
  - fix QueueURL for WorkQueueManager
  - Merge pull request #5323 from ticoann/fix_lq_url
  - Merge pull request #5324 from ericvaandering/mask_for_taskchain
  - Merge pull request #5325 from juztas/validation_fix
  - Merge pull request #5329 from amaltaro/fix-pycondor-schedd
  - Merge pull request #5333 from yuyiguo/Lexicon-primaryDS
  - remove the dot in the 1st part of dataset defination.
  - Check if shutil is not None in Requests.py. Fixes #5331
  - Merge pull request #5330 from ticoann/wmstats_reqmgr_combine
  - add ; for jslint rule
  - Do not query collector to get the schedd address in PyCondorPlugin
  - Validation fix. Fixes #5322
  - Add a test case for LumiList just for one task, make it work
  - fix LQ pulling down other agent work
  - Merge pull request #5288 from juztas/master
  - Merge pull request #5313 from alexanderrichards/ErrorHandlerCouch_fix
  - Merge pull request #5286 from hufnagel/rowcount-cleanup
  - Merge pull request #5320 from ticoann/clean_up_performance_summary
  - clean up views and functions which moved to summary db
  - Fix to try again in next polling cycle if Couch is down.
  - 0.9.98.pre1
  - Merge pull request #4869 from bbockelm/crab3_runtime_env
  - Merge pull request #5156 from alexanderrichards/buildWorkload_LFN
  - Merge pull request #5318 from ticoann/new_sqlarchemy
  - Merge pull request #5285 from ericvaandering/support_multithreaded_cmssw
  - Merge pull request #5307 from mmascher/master
  - clean up sqlalchemy exception code
  - Merge pull request #5309 from lucacopa/agent_watcher_wmstats_down
  - Merge pull request #5310 from lucacopa/try_insideLoop_requestQuery
  - Merge pull request #5299 from hufnagel/sqlalchemy-exceptions
  - Merge pull request #5305 from lucacopa/change_state_bug
  - Merge pull request #5306 from ticoann/fix_prep_id_upload
  - Merge pull request #5311 from ticoann/force_complete_fix
  - Merge pull request #5292 from lucacopa/fix_dcapReference_PSet
  - Dont crash AgentSatusWatcher when there is not WMStats Other fixes for tier0 thresholds configuration
  - if there are elements left in GQ, delete them when force-complete
  - Update SR script by Ops request
  - Add the possibility to clean the environment bevore running Proxy.py commands
  - fix prep_id upload
  - This fixes a bug in the Condor Plugin Also add some comments and change error logging information (It is debugging instead, not really an error)
  - cleanup use of sqlalchemy exceptions
  - cleanup of the use of rowcount
  - Delete a TFC override that uses the old dcap at FNAL. We have to test this though
  - Use abspath if file exists. Required for CRAB3 Signed-off-by: Justas Balcas <juztas@gmail.com>
  - Remove old Multicore files, switch to CMSSW 7+ way of running multithreaded, remove test code
  - adding workload.setLFNBase into the buildWorkload method of all Spec files as requested in issue #4864
  - Improve handling of environment to correctly parse 'unset' and not choke on invalid lines.

0.9.97 to 1.0.0.pre1:
  - Merge pull request #5332 from mmascher/master
  - Merge pull request #5335 from lucacopa/fix_bug_logcollect
  - Fix duplicate logCollect tar name
  - Merge pull request #5338 from amaltaro/fix-queueUrl
  - fix QueueURL for WorkQueueManager
  - Merge pull request #5323 from ticoann/fix_lq_url
  - Merge pull request #5324 from ericvaandering/mask_for_taskchain
  - Merge pull request #5325 from juztas/validation_fix
  - Merge pull request #5329 from amaltaro/fix-pycondor-schedd
  - Merge pull request #5333 from yuyiguo/Lexicon-primaryDS
  - remove the dot in the 1st part of dataset defination.
  - Check if shutil is not None in Requests.py. Fixes #5331
  - Merge pull request #5330 from ticoann/wmstats_reqmgr_combine
  - add ; for jslint rule
  - Do not query collector to get the schedd address in PyCondorPlugin
  - Validation fix. Fixes #5322
  - Add a test case for LumiList just for one task, make it work
  - fix LQ pulling down other agent work
  - Merge pull request #5288 from juztas/master
  - Merge pull request #5313 from alexanderrichards/ErrorHandlerCouch_fix
  - Merge pull request #5286 from hufnagel/rowcount-cleanup
  - Merge pull request #5320 from ticoann/clean_up_performance_summary
  - clean up views and functions which moved to summary db
  - Fix to try again in next polling cycle if Couch is down.
  - 0.9.98.pre1
  - Merge pull request #4869 from bbockelm/crab3_runtime_env
  - Merge pull request #5156 from alexanderrichards/buildWorkload_LFN
  - Merge pull request #5318 from ticoann/new_sqlarchemy
  - Merge pull request #5285 from ericvaandering/support_multithreaded_cmssw
  - Merge pull request #5307 from mmascher/master
  - clean up sqlalchemy exception code
  - Merge pull request #5309 from lucacopa/agent_watcher_wmstats_down
  - Merge pull request #5310 from lucacopa/try_insideLoop_requestQuery
  - Merge pull request #5299 from hufnagel/sqlalchemy-exceptions
  - Merge pull request #5305 from lucacopa/change_state_bug
  - Merge pull request #5306 from ticoann/fix_prep_id_upload
  - Merge pull request #5311 from ticoann/force_complete_fix
  - Merge pull request #5292 from lucacopa/fix_dcapReference_PSet
  - Dont crash AgentSatusWatcher when there is not WMStats Other fixes for tier0 thresholds configuration
  - if there are elements left in GQ, delete them when force-complete
  - Update SR script by Ops request
  - Add the possibility to clean the environment bevore running Proxy.py commands
  - fix prep_id upload
  - This fixes a bug in the Condor Plugin Also add some comments and change error logging information (It is debugging instead, not really an error)
  - cleanup use of sqlalchemy exceptions
  - cleanup of the use of rowcount
  - Delete a TFC override that uses the old dcap at FNAL. We have to test this though
  - Use abspath if file exists. Required for CRAB3 Signed-off-by: Justas Balcas <juztas@gmail.com>
  - Remove old Multicore files, switch to CMSSW 7+ way of running multithreaded, remove test code
  - adding workload.setLFNBase into the buildWorkload method of all Spec files as requested in issue #4864
  - Improve handling of environment to correctly parse 'unset' and not choke on invalid lines.

0.9.97 to 0.9.98.pre1:
  - Merge pull request #4869 from bbockelm/crab3_runtime_env
  - Merge pull request #5156 from alexanderrichards/buildWorkload_LFN
  - Merge pull request #5318 from ticoann/new_sqlarchemy
  - Merge pull request #5285 from ericvaandering/support_multithreaded_cmssw
  - Merge pull request #5307 from mmascher/master
  - clean up sqlalchemy exception code
  - Merge pull request #5309 from lucacopa/agent_watcher_wmstats_down
  - Merge pull request #5310 from lucacopa/try_insideLoop_requestQuery
  - Merge pull request #5299 from hufnagel/sqlalchemy-exceptions
  - Merge pull request #5305 from lucacopa/change_state_bug
  - Merge pull request #5306 from ticoann/fix_prep_id_upload
  - Merge pull request #5311 from ticoann/force_complete_fix
  - Merge pull request #5292 from lucacopa/fix_dcapReference_PSet
  - Dont crash AgentSatusWatcher when there is not WMStats Other fixes for tier0 thresholds configuration
  - if there are elements left in GQ, delete them when force-complete
  - Update SR script by Ops request
  - Add the possibility to clean the environment bevore running Proxy.py commands
  - fix prep_id upload
  - This fixes a bug in the Condor Plugin Also add some comments and change error logging information (It is debugging instead, not really an error)
  - cleanup use of sqlalchemy exceptions
  - Delete a TFC override that uses the old dcap at FNAL. We have to test this though
  - Remove old Multicore files, switch to CMSSW 7+ way of running multithreaded, remove test code
  - adding workload.setLFNBase into the buildWorkload method of all Spec files as requested in issue #4864
  - Improve handling of environment to correctly parse 'unset' and not choke on invalid lines.

0.9.96 to 0.9.97:
  - 0.9.97.pre10
  - Merge pull request #5304 from ticoann/wmmining_fix2
  - handle different output format
  - 0.9.97.pre9
  - Merge pull request #5302 from ticoann/wmdatamining_poller_fix
  - wmdatamining fix Don't terminate the thread when function fails print out the error log
  - 0.9.97.pre8
  - Merge pull request #5298 from lucacopa/SR_fix_to_script
  - Fix the defualt args behavior.
  - Merge pull request #5295 from ticoann/wmdata_mining_polling_cycle
  - Merge pull request #5294 from ticoann/protect_from_deleting_all
  - allow different duration for the function
  - protect from deleting all
  - Merge pull request #5293 from amaltaro/add-service-cpu
  - Merge pull request #5291 from ericvaandering/add_storeresults_view
  - added CPU service to PSet config
  - Add view for StoreResults datasets only
  - 0.9.97.pre7
  - Merge pull request #5284 from mmascher/master
  - Fix listFileBlockLocation in DBS3Reader when phedexNodes is False. Fixes #5283
  - 0.9.97.pre6
  - Merge pull request #5282 from ticoann/clean_import_wmdataminig
  - remove test import
  - 0.9.97.pre5
  - Merge pull request #5280 from ticoann/fix_assign_to_abort
  - Merge pull request #5281 from ticoann/fix_dependency_dbs3
  - add missing dependency for reqmgr reqmgr2 and clean up DBS2 exception
  - fix assigned abort transition when workqueue is not pulled down the work
  - Merge pull request #5279 from ticoann/dbs2url_validation
  - dbsurl validation
  - Merge pull request #5251 from ticoann/wmmining_deploy
  - Merge pull request #5258 from samircury/reco-report-bugfixes
  - Merge pull request #5278 from geneguvo/restserver-with-new-cherrypy
  - Merge pull request #5275 from ticoann/phedex_se_patch
  - add dependencies for deploying WMDataMining
  - handle when PhEDEx return se null
  - Merge pull request #5276 from amaltaro/fix-import-typo
  - Fix typo in recent commit - importing cmsname
  - Merge pull request #5274 from dmwm/revert-5265-localtransfer
  - Revert "Checking if file exists and always use abspath"
  - Merge pull request #5273 from dmwm/revert-5272-fix-typo
  - Revert "fix typo in recent commit"
  - 0.9.97.pre4
  - Merge pull request #5272 from hufnagel/fix-typo
  - fix typo in recent commit
  - 0.9.97.pre3
  - Merge pull request #5265 from juztas/localtransfer
  - Fix the rest server to work with newer cherrypy versions.
  - 0.9.97.pre2
  - Merge pull request #5267 from ericvaandering/sitedb_psn
  - Merge pull request #5263 from alexanderrichards/listFileBlockLocation_Fix
  - Merge pull request #5269 from lucacopa/fail_single_job
  - This add the flag to fail a single job from the paused-jobs script
  - Add PSN API for SiteDB, fix unit tests for real data and emulator
  - Merge pull request #5260 from AndresTanasijczuk/totalunits_in_lumibased
  - Accept total_lumis in LumiBased splitting.
  - Merge pull request #5266 from amaltaro/more-dmwm-templates
  - added more short request templates for taskchain and extension MC
  - Checking if file exists and always use abspath
  - Merge pull request #5256 from AndresTanasijczuk/totalunits
  - adding phedex nodes to the listFileBlockLocation
  - Accept totalunits in FileBased splitting.
  - Merge pull request #5259 from juztas/master
  - StageOutImplV2 plugin: improve detection of local files. Fixes #5255
  - fixes credential envvars for DQM HTTPS requests
  - 0.9.97_pre1
  - Merge pull request #5142 from alexanderrichards/disk_subscription
  - Merge pull request #5249 from ticoann/force_complete3
  - Fix for subscribing non-custodial T1 data to DISK endpoint, issue #5066
  - Merge pull request #5252 from amaltaro/small-reqmgr-templates
  - added short reqmgr templates for Dev/DMWM tests; still missing taskchain
  - Merge pull request #5250 from ericvaandering/example_fwjson
  - Examples JSON files of reports
  - 0.9.96a
  - Merge pull request #5193 from lucacopa/fix_wmstats_not_available
  - force complete - work in progress
  - Merge pull request #5246 from ticoann/wmstats_output_dataset_number
  - Merge pull request #5220 from mmascher/master
  - Merge pull request #5248 from ericvaandering/fallback_fjr
  - Merge pull request #5217 from ticoann/temp_fix_lumi_update_ws
  - Add skipped files to JSON and xrootd fallback files to Report and JSON
  - Merge pull request #5247 from ticoann/pycondor_condor_plugin_config
  - support both pycondor and condor plugin
  - change where wmstats get output dataset number.
  - Merge pull request #5245 from bbockelm/fallback_example
  - Add an example of a FJR where fallback was invoked.
  - Merge pull request #5127 from tsarangi/pythoncondorAPI
  - Update all failing tests
  - Merge pull request #5240 from yuyiguo/Lexicon-DBSUser-2
  - add special character ' in DN too.
  - Merge pull request #5239 from ericvaandering/fix_taskchain_test
  - Change parameter name
  - Adjust that lumi list is not specified as string, but dict and that keys are converted to strings, not ints
  - fix lumi data format
  - Merge pull request #5237 from ticoann/fix_wmstats_lumi_cal
  - fix dataset name in summary db
  - temp fix for lumi report on workloadsummary
  - Python Condor API Include PyCondorPlugin Check Schedd and Classad for jobs on the submit host Progate bugfix from CondorPlugin to PyCondorPlugin Change Unittest to test updateSiteInformation method Add Profiler for Condor Plugin performance comparison
  - Allow the possibility to set the runtimeDir for scram pre scripts in the CMSSW executor. Related to https://github.com/dmwm/CRABClient/issues/4177
  - Dont divide threholds when wmstats is not available

0.9.96 to 0.9.97.pre10:
  - Merge pull request #5304 from ticoann/wmmining_fix2
  - handle different output format
  - 0.9.97.pre9
  - Merge pull request #5302 from ticoann/wmdatamining_poller_fix
  - wmdatamining fix Don't terminate the thread when function fails print out the error log
  - 0.9.97.pre8
  - Merge pull request #5298 from lucacopa/SR_fix_to_script
  - Fix the defualt args behavior.
  - Merge pull request #5295 from ticoann/wmdata_mining_polling_cycle
  - Merge pull request #5294 from ticoann/protect_from_deleting_all
  - allow different duration for the function
  - protect from deleting all
  - Merge pull request #5293 from amaltaro/add-service-cpu
  - Merge pull request #5291 from ericvaandering/add_storeresults_view
  - added CPU service to PSet config
  - Add view for StoreResults datasets only
  - 0.9.97.pre7
  - Merge pull request #5284 from mmascher/master
  - Fix listFileBlockLocation in DBS3Reader when phedexNodes is False. Fixes #5283
  - 0.9.97.pre6
  - Merge pull request #5282 from ticoann/clean_import_wmdataminig
  - remove test import
  - 0.9.97.pre5
  - Merge pull request #5280 from ticoann/fix_assign_to_abort
  - Merge pull request #5281 from ticoann/fix_dependency_dbs3
  - add missing dependency for reqmgr reqmgr2 and clean up DBS2 exception
  - fix assigned abort transition when workqueue is not pulled down the work
  - Merge pull request #5279 from ticoann/dbs2url_validation
  - dbsurl validation
  - Merge pull request #5251 from ticoann/wmmining_deploy
  - Merge pull request #5258 from samircury/reco-report-bugfixes
  - Merge pull request #5278 from geneguvo/restserver-with-new-cherrypy
  - Merge pull request #5275 from ticoann/phedex_se_patch
  - add dependencies for deploying WMDataMining
  - handle when PhEDEx return se null
  - Merge pull request #5276 from amaltaro/fix-import-typo
  - Fix typo in recent commit - importing cmsname
  - Merge pull request #5274 from dmwm/revert-5265-localtransfer
  - Revert "Checking if file exists and always use abspath"
  - Merge pull request #5273 from dmwm/revert-5272-fix-typo
  - Revert "fix typo in recent commit"
  - 0.9.97.pre4
  - Merge pull request #5272 from hufnagel/fix-typo
  - fix typo in recent commit
  - 0.9.97.pre3
  - Merge pull request #5265 from juztas/localtransfer
  - Fix the rest server to work with newer cherrypy versions.
  - 0.9.97.pre2
  - Merge pull request #5267 from ericvaandering/sitedb_psn
  - Merge pull request #5263 from alexanderrichards/listFileBlockLocation_Fix
  - Merge pull request #5269 from lucacopa/fail_single_job
  - This add the flag to fail a single job from the paused-jobs script
  - Add PSN API for SiteDB, fix unit tests for real data and emulator
  - Merge pull request #5260 from AndresTanasijczuk/totalunits_in_lumibased
  - Accept total_lumis in LumiBased splitting.
  - Merge pull request #5266 from amaltaro/more-dmwm-templates
  - added more short request templates for taskchain and extension MC
  - Checking if file exists and always use abspath
  - Merge pull request #5256 from AndresTanasijczuk/totalunits
  - adding phedex nodes to the listFileBlockLocation
  - Accept totalunits in FileBased splitting.
  - Merge pull request #5259 from juztas/master
  - StageOutImplV2 plugin: improve detection of local files. Fixes #5255
  - fixes credential envvars for DQM HTTPS requests
  - 0.9.97_pre1
  - Merge pull request #5142 from alexanderrichards/disk_subscription
  - Merge pull request #5249 from ticoann/force_complete3
  - Fix for subscribing non-custodial T1 data to DISK endpoint, issue #5066
  - Merge pull request #5252 from amaltaro/small-reqmgr-templates
  - added short reqmgr templates for Dev/DMWM tests; still missing taskchain
  - Merge pull request #5250 from ericvaandering/example_fwjson
  - Examples JSON files of reports
  - 0.9.96a
  - Merge pull request #5193 from lucacopa/fix_wmstats_not_available
  - force complete - work in progress
  - Merge pull request #5246 from ticoann/wmstats_output_dataset_number
  - Merge pull request #5220 from mmascher/master
  - Merge pull request #5248 from ericvaandering/fallback_fjr
  - Merge pull request #5217 from ticoann/temp_fix_lumi_update_ws
  - Add skipped files to JSON and xrootd fallback files to Report and JSON
  - Merge pull request #5247 from ticoann/pycondor_condor_plugin_config
  - support both pycondor and condor plugin
  - change where wmstats get output dataset number.
  - Merge pull request #5245 from bbockelm/fallback_example
  - Add an example of a FJR where fallback was invoked.
  - Merge pull request #5127 from tsarangi/pythoncondorAPI
  - Update all failing tests
  - Merge pull request #5240 from yuyiguo/Lexicon-DBSUser-2
  - add special character ' in DN too.
  - Merge pull request #5239 from ericvaandering/fix_taskchain_test
  - Change parameter name
  - Adjust that lumi list is not specified as string, but dict and that keys are converted to strings, not ints
  - fix lumi data format
  - Merge pull request #5237 from ticoann/fix_wmstats_lumi_cal
  - fix dataset name in summary db
  - temp fix for lumi report on workloadsummary
  - Python Condor API Include PyCondorPlugin Check Schedd and Classad for jobs on the submit host Progate bugfix from CondorPlugin to PyCondorPlugin Change Unittest to test updateSiteInformation method Add Profiler for Condor Plugin performance comparison
  - Allow the possibility to set the runtimeDir for scram pre scripts in the CMSSW executor. Related to https://github.com/dmwm/CRABClient/issues/4177
  - Dont divide threholds when wmstats is not available

0.9.96 to 0.9.97.pre9:
  - Merge pull request #5302 from ticoann/wmdatamining_poller_fix
  - wmdatamining fix Don't terminate the thread when function fails print out the error log
  - 0.9.97.pre8
  - Merge pull request #5298 from lucacopa/SR_fix_to_script
  - Fix the defualt args behavior.
  - Merge pull request #5295 from ticoann/wmdata_mining_polling_cycle
  - Merge pull request #5294 from ticoann/protect_from_deleting_all
  - allow different duration for the function
  - protect from deleting all
  - Merge pull request #5293 from amaltaro/add-service-cpu
  - Merge pull request #5291 from ericvaandering/add_storeresults_view
  - added CPU service to PSet config
  - Add view for StoreResults datasets only
  - 0.9.97.pre7
  - Merge pull request #5284 from mmascher/master
  - Fix listFileBlockLocation in DBS3Reader when phedexNodes is False. Fixes #5283
  - 0.9.97.pre6
  - Merge pull request #5282 from ticoann/clean_import_wmdataminig
  - remove test import
  - 0.9.97.pre5
  - Merge pull request #5280 from ticoann/fix_assign_to_abort
  - Merge pull request #5281 from ticoann/fix_dependency_dbs3
  - add missing dependency for reqmgr reqmgr2 and clean up DBS2 exception
  - fix assigned abort transition when workqueue is not pulled down the work
  - Merge pull request #5279 from ticoann/dbs2url_validation
  - dbsurl validation
  - Merge pull request #5251 from ticoann/wmmining_deploy
  - Merge pull request #5258 from samircury/reco-report-bugfixes
  - Merge pull request #5278 from geneguvo/restserver-with-new-cherrypy
  - Merge pull request #5275 from ticoann/phedex_se_patch
  - add dependencies for deploying WMDataMining
  - handle when PhEDEx return se null
  - Merge pull request #5276 from amaltaro/fix-import-typo
  - Fix typo in recent commit - importing cmsname
  - Merge pull request #5274 from dmwm/revert-5265-localtransfer
  - Revert "Checking if file exists and always use abspath"
  - Merge pull request #5273 from dmwm/revert-5272-fix-typo
  - Revert "fix typo in recent commit"
  - 0.9.97.pre4
  - Merge pull request #5272 from hufnagel/fix-typo
  - fix typo in recent commit
  - 0.9.97.pre3
  - Merge pull request #5265 from juztas/localtransfer
  - Fix the rest server to work with newer cherrypy versions.
  - 0.9.97.pre2
  - Merge pull request #5267 from ericvaandering/sitedb_psn
  - Merge pull request #5263 from alexanderrichards/listFileBlockLocation_Fix
  - Merge pull request #5269 from lucacopa/fail_single_job
  - This add the flag to fail a single job from the paused-jobs script
  - Add PSN API for SiteDB, fix unit tests for real data and emulator
  - Merge pull request #5260 from AndresTanasijczuk/totalunits_in_lumibased
  - Accept total_lumis in LumiBased splitting.
  - Merge pull request #5266 from amaltaro/more-dmwm-templates
  - added more short request templates for taskchain and extension MC
  - Checking if file exists and always use abspath
  - Merge pull request #5256 from AndresTanasijczuk/totalunits
  - adding phedex nodes to the listFileBlockLocation
  - Accept totalunits in FileBased splitting.
  - Merge pull request #5259 from juztas/master
  - StageOutImplV2 plugin: improve detection of local files. Fixes #5255
  - fixes credential envvars for DQM HTTPS requests
  - 0.9.97_pre1
  - Merge pull request #5142 from alexanderrichards/disk_subscription
  - Merge pull request #5249 from ticoann/force_complete3
  - Fix for subscribing non-custodial T1 data to DISK endpoint, issue #5066
  - Merge pull request #5252 from amaltaro/small-reqmgr-templates
  - added short reqmgr templates for Dev/DMWM tests; still missing taskchain
  - Merge pull request #5250 from ericvaandering/example_fwjson
  - Examples JSON files of reports
  - 0.9.96a
  - Merge pull request #5193 from lucacopa/fix_wmstats_not_available
  - force complete - work in progress
  - Merge pull request #5246 from ticoann/wmstats_output_dataset_number
  - Merge pull request #5220 from mmascher/master
  - Merge pull request #5248 from ericvaandering/fallback_fjr
  - Merge pull request #5217 from ticoann/temp_fix_lumi_update_ws
  - Add skipped files to JSON and xrootd fallback files to Report and JSON
  - Merge pull request #5247 from ticoann/pycondor_condor_plugin_config
  - support both pycondor and condor plugin
  - change where wmstats get output dataset number.
  - Merge pull request #5245 from bbockelm/fallback_example
  - Add an example of a FJR where fallback was invoked.
  - Merge pull request #5127 from tsarangi/pythoncondorAPI
  - Update all failing tests
  - Merge pull request #5240 from yuyiguo/Lexicon-DBSUser-2
  - add special character ' in DN too.
  - Merge pull request #5239 from ericvaandering/fix_taskchain_test
  - Change parameter name
  - Adjust that lumi list is not specified as string, but dict and that keys are converted to strings, not ints
  - fix lumi data format
  - Merge pull request #5237 from ticoann/fix_wmstats_lumi_cal
  - fix dataset name in summary db
  - temp fix for lumi report on workloadsummary
  - Python Condor API Include PyCondorPlugin Check Schedd and Classad for jobs on the submit host Progate bugfix from CondorPlugin to PyCondorPlugin Change Unittest to test updateSiteInformation method Add Profiler for Condor Plugin performance comparison
  - Allow the possibility to set the runtimeDir for scram pre scripts in the CMSSW executor. Related to https://github.com/dmwm/CRABClient/issues/4177
  - Dont divide threholds when wmstats is not available

0.9.96 to 0.9.97.pre8:
  - Merge pull request #5298 from lucacopa/SR_fix_to_script
  - Fix the defualt args behavior.
  - Merge pull request #5295 from ticoann/wmdata_mining_polling_cycle
  - Merge pull request #5294 from ticoann/protect_from_deleting_all
  - allow different duration for the function
  - protect from deleting all
  - Merge pull request #5293 from amaltaro/add-service-cpu
  - Merge pull request #5291 from ericvaandering/add_storeresults_view
  - added CPU service to PSet config
  - Add view for StoreResults datasets only
  - 0.9.97.pre7
  - Merge pull request #5284 from mmascher/master
  - Fix listFileBlockLocation in DBS3Reader when phedexNodes is False. Fixes #5283
  - 0.9.97.pre6
  - Merge pull request #5282 from ticoann/clean_import_wmdataminig
  - remove test import
  - 0.9.97.pre5
  - Merge pull request #5280 from ticoann/fix_assign_to_abort
  - Merge pull request #5281 from ticoann/fix_dependency_dbs3
  - add missing dependency for reqmgr reqmgr2 and clean up DBS2 exception
  - fix assigned abort transition when workqueue is not pulled down the work
  - Merge pull request #5279 from ticoann/dbs2url_validation
  - dbsurl validation
  - Merge pull request #5251 from ticoann/wmmining_deploy
  - Merge pull request #5258 from samircury/reco-report-bugfixes
  - Merge pull request #5278 from geneguvo/restserver-with-new-cherrypy
  - Merge pull request #5275 from ticoann/phedex_se_patch
  - add dependencies for deploying WMDataMining
  - handle when PhEDEx return se null
  - Merge pull request #5276 from amaltaro/fix-import-typo
  - Fix typo in recent commit - importing cmsname
  - Merge pull request #5274 from dmwm/revert-5265-localtransfer
  - Revert "Checking if file exists and always use abspath"
  - Merge pull request #5273 from dmwm/revert-5272-fix-typo
  - Revert "fix typo in recent commit"
  - 0.9.97.pre4
  - Merge pull request #5272 from hufnagel/fix-typo
  - fix typo in recent commit
  - 0.9.97.pre3
  - Merge pull request #5265 from juztas/localtransfer
  - Fix the rest server to work with newer cherrypy versions.
  - 0.9.97.pre2
  - Merge pull request #5267 from ericvaandering/sitedb_psn
  - Merge pull request #5263 from alexanderrichards/listFileBlockLocation_Fix
  - Merge pull request #5269 from lucacopa/fail_single_job
  - This add the flag to fail a single job from the paused-jobs script
  - Add PSN API for SiteDB, fix unit tests for real data and emulator
  - Merge pull request #5260 from AndresTanasijczuk/totalunits_in_lumibased
  - Accept total_lumis in LumiBased splitting.
  - Merge pull request #5266 from amaltaro/more-dmwm-templates
  - added more short request templates for taskchain and extension MC
  - Checking if file exists and always use abspath
  - Merge pull request #5256 from AndresTanasijczuk/totalunits
  - adding phedex nodes to the listFileBlockLocation
  - Accept totalunits in FileBased splitting.
  - Merge pull request #5259 from juztas/master
  - StageOutImplV2 plugin: improve detection of local files. Fixes #5255
  - fixes credential envvars for DQM HTTPS requests
  - 0.9.97_pre1
  - Merge pull request #5142 from alexanderrichards/disk_subscription
  - Merge pull request #5249 from ticoann/force_complete3
  - Fix for subscribing non-custodial T1 data to DISK endpoint, issue #5066
  - Merge pull request #5252 from amaltaro/small-reqmgr-templates
  - added short reqmgr templates for Dev/DMWM tests; still missing taskchain
  - Merge pull request #5250 from ericvaandering/example_fwjson
  - Examples JSON files of reports
  - 0.9.96a
  - Merge pull request #5193 from lucacopa/fix_wmstats_not_available
  - force complete - work in progress
  - Merge pull request #5246 from ticoann/wmstats_output_dataset_number
  - Merge pull request #5220 from mmascher/master
  - Merge pull request #5248 from ericvaandering/fallback_fjr
  - Merge pull request #5217 from ticoann/temp_fix_lumi_update_ws
  - Add skipped files to JSON and xrootd fallback files to Report and JSON
  - Merge pull request #5247 from ticoann/pycondor_condor_plugin_config
  - support both pycondor and condor plugin
  - change where wmstats get output dataset number.
  - Merge pull request #5245 from bbockelm/fallback_example
  - Add an example of a FJR where fallback was invoked.
  - Merge pull request #5127 from tsarangi/pythoncondorAPI
  - Update all failing tests
  - Merge pull request #5240 from yuyiguo/Lexicon-DBSUser-2
  - add special character ' in DN too.
  - Merge pull request #5239 from ericvaandering/fix_taskchain_test
  - Change parameter name
  - Adjust that lumi list is not specified as string, but dict and that keys are converted to strings, not ints
  - fix lumi data format
  - Merge pull request #5237 from ticoann/fix_wmstats_lumi_cal
  - fix dataset name in summary db
  - temp fix for lumi report on workloadsummary
  - Python Condor API Include PyCondorPlugin Check Schedd and Classad for jobs on the submit host Progate bugfix from CondorPlugin to PyCondorPlugin Change Unittest to test updateSiteInformation method Add Profiler for Condor Plugin performance comparison
  - Allow the possibility to set the runtimeDir for scram pre scripts in the CMSSW executor. Related to https://github.com/dmwm/CRABClient/issues/4177
  - Dont divide threholds when wmstats is not available

0.9.96 to 0.9.97.pre7:
  - Merge pull request #5284 from mmascher/master
  - Fix listFileBlockLocation in DBS3Reader when phedexNodes is False. Fixes #5283
  - 0.9.97.pre6
  - Merge pull request #5282 from ticoann/clean_import_wmdataminig
  - remove test import
  - 0.9.97.pre5
  - Merge pull request #5280 from ticoann/fix_assign_to_abort
  - Merge pull request #5281 from ticoann/fix_dependency_dbs3
  - add missing dependency for reqmgr reqmgr2 and clean up DBS2 exception
  - fix assigned abort transition when workqueue is not pulled down the work
  - Merge pull request #5279 from ticoann/dbs2url_validation
  - dbsurl validation
  - Merge pull request #5251 from ticoann/wmmining_deploy
  - Merge pull request #5258 from samircury/reco-report-bugfixes
  - Merge pull request #5278 from geneguvo/restserver-with-new-cherrypy
  - Merge pull request #5275 from ticoann/phedex_se_patch
  - add dependencies for deploying WMDataMining
  - handle when PhEDEx return se null
  - Merge pull request #5276 from amaltaro/fix-import-typo
  - Fix typo in recent commit - importing cmsname
  - Merge pull request #5274 from dmwm/revert-5265-localtransfer
  - Revert "Checking if file exists and always use abspath"
  - Merge pull request #5273 from dmwm/revert-5272-fix-typo
  - Revert "fix typo in recent commit"
  - 0.9.97.pre4
  - Merge pull request #5272 from hufnagel/fix-typo
  - fix typo in recent commit
  - 0.9.97.pre3
  - Merge pull request #5265 from juztas/localtransfer
  - Fix the rest server to work with newer cherrypy versions.
  - 0.9.97.pre2
  - Merge pull request #5267 from ericvaandering/sitedb_psn
  - Merge pull request #5263 from alexanderrichards/listFileBlockLocation_Fix
  - Merge pull request #5269 from lucacopa/fail_single_job
  - This add the flag to fail a single job from the paused-jobs script
  - Add PSN API for SiteDB, fix unit tests for real data and emulator
  - Merge pull request #5260 from AndresTanasijczuk/totalunits_in_lumibased
  - Accept total_lumis in LumiBased splitting.
  - Merge pull request #5266 from amaltaro/more-dmwm-templates
  - added more short request templates for taskchain and extension MC
  - Checking if file exists and always use abspath
  - Merge pull request #5256 from AndresTanasijczuk/totalunits
  - adding phedex nodes to the listFileBlockLocation
  - Accept totalunits in FileBased splitting.
  - Merge pull request #5259 from juztas/master
  - StageOutImplV2 plugin: improve detection of local files. Fixes #5255
  - fixes credential envvars for DQM HTTPS requests
  - 0.9.97_pre1
  - Merge pull request #5142 from alexanderrichards/disk_subscription
  - Merge pull request #5249 from ticoann/force_complete3
  - Fix for subscribing non-custodial T1 data to DISK endpoint, issue #5066
  - Merge pull request #5252 from amaltaro/small-reqmgr-templates
  - added short reqmgr templates for Dev/DMWM tests; still missing taskchain
  - Merge pull request #5250 from ericvaandering/example_fwjson
  - Examples JSON files of reports
  - 0.9.96a
  - Merge pull request #5193 from lucacopa/fix_wmstats_not_available
  - force complete - work in progress
  - Merge pull request #5246 from ticoann/wmstats_output_dataset_number
  - Merge pull request #5220 from mmascher/master
  - Merge pull request #5248 from ericvaandering/fallback_fjr
  - Merge pull request #5217 from ticoann/temp_fix_lumi_update_ws
  - Add skipped files to JSON and xrootd fallback files to Report and JSON
  - Merge pull request #5247 from ticoann/pycondor_condor_plugin_config
  - support both pycondor and condor plugin
  - change where wmstats get output dataset number.
  - Merge pull request #5245 from bbockelm/fallback_example
  - Add an example of a FJR where fallback was invoked.
  - Merge pull request #5127 from tsarangi/pythoncondorAPI
  - Update all failing tests
  - Merge pull request #5240 from yuyiguo/Lexicon-DBSUser-2
  - add special character ' in DN too.
  - Merge pull request #5239 from ericvaandering/fix_taskchain_test
  - Change parameter name
  - Adjust that lumi list is not specified as string, but dict and that keys are converted to strings, not ints
  - fix lumi data format
  - Merge pull request #5237 from ticoann/fix_wmstats_lumi_cal
  - fix dataset name in summary db
  - temp fix for lumi report on workloadsummary
  - Python Condor API Include PyCondorPlugin Check Schedd and Classad for jobs on the submit host Progate bugfix from CondorPlugin to PyCondorPlugin Change Unittest to test updateSiteInformation method Add Profiler for Condor Plugin performance comparison
  - Allow the possibility to set the runtimeDir for scram pre scripts in the CMSSW executor. Related to https://github.com/dmwm/CRABClient/issues/4177
  - Dont divide threholds when wmstats is not available

0.9.96 to 0.9.97.pre6:
  - Merge pull request #5282 from ticoann/clean_import_wmdataminig
  - remove test import
  - 0.9.97.pre5
  - Merge pull request #5280 from ticoann/fix_assign_to_abort
  - Merge pull request #5281 from ticoann/fix_dependency_dbs3
  - add missing dependency for reqmgr reqmgr2 and clean up DBS2 exception
  - fix assigned abort transition when workqueue is not pulled down the work
  - Merge pull request #5279 from ticoann/dbs2url_validation
  - dbsurl validation
  - Merge pull request #5251 from ticoann/wmmining_deploy
  - Merge pull request #5258 from samircury/reco-report-bugfixes
  - Merge pull request #5278 from geneguvo/restserver-with-new-cherrypy
  - Merge pull request #5275 from ticoann/phedex_se_patch
  - add dependencies for deploying WMDataMining
  - handle when PhEDEx return se null
  - Merge pull request #5276 from amaltaro/fix-import-typo
  - Fix typo in recent commit - importing cmsname
  - Merge pull request #5274 from dmwm/revert-5265-localtransfer
  - Revert "Checking if file exists and always use abspath"
  - Merge pull request #5273 from dmwm/revert-5272-fix-typo
  - Revert "fix typo in recent commit"
  - 0.9.97.pre4
  - Merge pull request #5272 from hufnagel/fix-typo
  - fix typo in recent commit
  - 0.9.97.pre3
  - Merge pull request #5265 from juztas/localtransfer
  - Fix the rest server to work with newer cherrypy versions.
  - 0.9.97.pre2
  - Merge pull request #5267 from ericvaandering/sitedb_psn
  - Merge pull request #5263 from alexanderrichards/listFileBlockLocation_Fix
  - Merge pull request #5269 from lucacopa/fail_single_job
  - This add the flag to fail a single job from the paused-jobs script
  - Add PSN API for SiteDB, fix unit tests for real data and emulator
  - Merge pull request #5260 from AndresTanasijczuk/totalunits_in_lumibased
  - Accept total_lumis in LumiBased splitting.
  - Merge pull request #5266 from amaltaro/more-dmwm-templates
  - added more short request templates for taskchain and extension MC
  - Checking if file exists and always use abspath
  - Merge pull request #5256 from AndresTanasijczuk/totalunits
  - adding phedex nodes to the listFileBlockLocation
  - Accept totalunits in FileBased splitting.
  - Merge pull request #5259 from juztas/master
  - StageOutImplV2 plugin: improve detection of local files. Fixes #5255
  - fixes credential envvars for DQM HTTPS requests
  - 0.9.97_pre1
  - Merge pull request #5142 from alexanderrichards/disk_subscription
  - Merge pull request #5249 from ticoann/force_complete3
  - Fix for subscribing non-custodial T1 data to DISK endpoint, issue #5066
  - Merge pull request #5252 from amaltaro/small-reqmgr-templates
  - added short reqmgr templates for Dev/DMWM tests; still missing taskchain
  - Merge pull request #5250 from ericvaandering/example_fwjson
  - Examples JSON files of reports
  - 0.9.96a
  - Merge pull request #5193 from lucacopa/fix_wmstats_not_available
  - force complete - work in progress
  - Merge pull request #5246 from ticoann/wmstats_output_dataset_number
  - Merge pull request #5220 from mmascher/master
  - Merge pull request #5248 from ericvaandering/fallback_fjr
  - Merge pull request #5217 from ticoann/temp_fix_lumi_update_ws
  - Add skipped files to JSON and xrootd fallback files to Report and JSON
  - Merge pull request #5247 from ticoann/pycondor_condor_plugin_config
  - support both pycondor and condor plugin
  - change where wmstats get output dataset number.
  - Merge pull request #5245 from bbockelm/fallback_example
  - Add an example of a FJR where fallback was invoked.
  - Merge pull request #5127 from tsarangi/pythoncondorAPI
  - Update all failing tests
  - Merge pull request #5240 from yuyiguo/Lexicon-DBSUser-2
  - add special character ' in DN too.
  - Merge pull request #5239 from ericvaandering/fix_taskchain_test
  - Change parameter name
  - Adjust that lumi list is not specified as string, but dict and that keys are converted to strings, not ints
  - fix lumi data format
  - Merge pull request #5237 from ticoann/fix_wmstats_lumi_cal
  - fix dataset name in summary db
  - temp fix for lumi report on workloadsummary
  - Python Condor API Include PyCondorPlugin Check Schedd and Classad for jobs on the submit host Progate bugfix from CondorPlugin to PyCondorPlugin Change Unittest to test updateSiteInformation method Add Profiler for Condor Plugin performance comparison
  - Allow the possibility to set the runtimeDir for scram pre scripts in the CMSSW executor. Related to https://github.com/dmwm/CRABClient/issues/4177
  - Dont divide threholds when wmstats is not available

0.9.96 to 0.9.97.pre5:
  - Merge pull request #5280 from ticoann/fix_assign_to_abort
  - Merge pull request #5281 from ticoann/fix_dependency_dbs3
  - add missing dependency for reqmgr reqmgr2 and clean up DBS2 exception
  - fix assigned abort transition when workqueue is not pulled down the work
  - Merge pull request #5279 from ticoann/dbs2url_validation
  - dbsurl validation
  - Merge pull request #5251 from ticoann/wmmining_deploy
  - Merge pull request #5258 from samircury/reco-report-bugfixes
  - Merge pull request #5278 from geneguvo/restserver-with-new-cherrypy
  - Merge pull request #5275 from ticoann/phedex_se_patch
  - add dependencies for deploying WMDataMining
  - handle when PhEDEx return se null
  - Merge pull request #5276 from amaltaro/fix-import-typo
  - Fix typo in recent commit - importing cmsname
  - Merge pull request #5274 from dmwm/revert-5265-localtransfer
  - Revert "Checking if file exists and always use abspath"
  - Merge pull request #5273 from dmwm/revert-5272-fix-typo
  - Revert "fix typo in recent commit"
  - 0.9.97.pre4
  - Merge pull request #5272 from hufnagel/fix-typo
  - fix typo in recent commit
  - 0.9.97.pre3
  - Merge pull request #5265 from juztas/localtransfer
  - Fix the rest server to work with newer cherrypy versions.
  - 0.9.97.pre2
  - Merge pull request #5267 from ericvaandering/sitedb_psn
  - Merge pull request #5263 from alexanderrichards/listFileBlockLocation_Fix
  - Merge pull request #5269 from lucacopa/fail_single_job
  - This add the flag to fail a single job from the paused-jobs script
  - Add PSN API for SiteDB, fix unit tests for real data and emulator
  - Merge pull request #5260 from AndresTanasijczuk/totalunits_in_lumibased
  - Accept total_lumis in LumiBased splitting.
  - Merge pull request #5266 from amaltaro/more-dmwm-templates
  - added more short request templates for taskchain and extension MC
  - Checking if file exists and always use abspath
  - Merge pull request #5256 from AndresTanasijczuk/totalunits
  - adding phedex nodes to the listFileBlockLocation
  - Accept totalunits in FileBased splitting.
  - Merge pull request #5259 from juztas/master
  - StageOutImplV2 plugin: improve detection of local files. Fixes #5255
  - fixes credential envvars for DQM HTTPS requests
  - 0.9.97_pre1
  - Merge pull request #5142 from alexanderrichards/disk_subscription
  - Merge pull request #5249 from ticoann/force_complete3
  - Fix for subscribing non-custodial T1 data to DISK endpoint, issue #5066
  - Merge pull request #5252 from amaltaro/small-reqmgr-templates
  - added short reqmgr templates for Dev/DMWM tests; still missing taskchain
  - Merge pull request #5250 from ericvaandering/example_fwjson
  - Examples JSON files of reports
  - 0.9.96a
  - Merge pull request #5193 from lucacopa/fix_wmstats_not_available
  - force complete - work in progress
  - Merge pull request #5246 from ticoann/wmstats_output_dataset_number
  - Merge pull request #5220 from mmascher/master
  - Merge pull request #5248 from ericvaandering/fallback_fjr
  - Merge pull request #5217 from ticoann/temp_fix_lumi_update_ws
  - Add skipped files to JSON and xrootd fallback files to Report and JSON
  - Merge pull request #5247 from ticoann/pycondor_condor_plugin_config
  - support both pycondor and condor plugin
  - change where wmstats get output dataset number.
  - Merge pull request #5245 from bbockelm/fallback_example
  - Add an example of a FJR where fallback was invoked.
  - Merge pull request #5127 from tsarangi/pythoncondorAPI
  - Update all failing tests
  - Merge pull request #5240 from yuyiguo/Lexicon-DBSUser-2
  - add special character ' in DN too.
  - Merge pull request #5239 from ericvaandering/fix_taskchain_test
  - Change parameter name
  - Adjust that lumi list is not specified as string, but dict and that keys are converted to strings, not ints
  - fix lumi data format
  - Merge pull request #5237 from ticoann/fix_wmstats_lumi_cal
  - fix dataset name in summary db
  - temp fix for lumi report on workloadsummary
  - Python Condor API Include PyCondorPlugin Check Schedd and Classad for jobs on the submit host Progate bugfix from CondorPlugin to PyCondorPlugin Change Unittest to test updateSiteInformation method Add Profiler for Condor Plugin performance comparison
  - Allow the possibility to set the runtimeDir for scram pre scripts in the CMSSW executor. Related to https://github.com/dmwm/CRABClient/issues/4177
  - Dont divide threholds when wmstats is not available

0.9.96 to 0.9.97.pre4:
  - Merge pull request #5272 from hufnagel/fix-typo
  - fix typo in recent commit
  - 0.9.97.pre3
  - Merge pull request #5265 from juztas/localtransfer
  - 0.9.97.pre2
  - Merge pull request #5267 from ericvaandering/sitedb_psn
  - Merge pull request #5263 from alexanderrichards/listFileBlockLocation_Fix
  - Merge pull request #5269 from lucacopa/fail_single_job
  - This add the flag to fail a single job from the paused-jobs script
  - Add PSN API for SiteDB, fix unit tests for real data and emulator
  - Merge pull request #5260 from AndresTanasijczuk/totalunits_in_lumibased
  - Accept total_lumis in LumiBased splitting.
  - Merge pull request #5266 from amaltaro/more-dmwm-templates
  - added more short request templates for taskchain and extension MC
  - Checking if file exists and always use abspath
  - Merge pull request #5256 from AndresTanasijczuk/totalunits
  - adding phedex nodes to the listFileBlockLocation
  - Accept totalunits in FileBased splitting.
  - Merge pull request #5259 from juztas/master
  - StageOutImplV2 plugin: improve detection of local files. Fixes #5255
  - 0.9.97_pre1
  - Merge pull request #5142 from alexanderrichards/disk_subscription
  - Merge pull request #5249 from ticoann/force_complete3
  - Fix for subscribing non-custodial T1 data to DISK endpoint, issue #5066
  - Merge pull request #5252 from amaltaro/small-reqmgr-templates
  - added short reqmgr templates for Dev/DMWM tests; still missing taskchain
  - Merge pull request #5250 from ericvaandering/example_fwjson
  - Examples JSON files of reports
  - 0.9.96a
  - Merge pull request #5193 from lucacopa/fix_wmstats_not_available
  - force complete - work in progress
  - Merge pull request #5246 from ticoann/wmstats_output_dataset_number
  - Merge pull request #5220 from mmascher/master
  - Merge pull request #5248 from ericvaandering/fallback_fjr
  - Merge pull request #5217 from ticoann/temp_fix_lumi_update_ws
  - Add skipped files to JSON and xrootd fallback files to Report and JSON
  - Merge pull request #5247 from ticoann/pycondor_condor_plugin_config
  - support both pycondor and condor plugin
  - change where wmstats get output dataset number.
  - Merge pull request #5245 from bbockelm/fallback_example
  - Add an example of a FJR where fallback was invoked.
  - Merge pull request #5127 from tsarangi/pythoncondorAPI
  - Update all failing tests
  - Merge pull request #5240 from yuyiguo/Lexicon-DBSUser-2
  - add special character ' in DN too.
  - Merge pull request #5239 from ericvaandering/fix_taskchain_test
  - Change parameter name
  - Adjust that lumi list is not specified as string, but dict and that keys are converted to strings, not ints
  - fix lumi data format
  - Merge pull request #5237 from ticoann/fix_wmstats_lumi_cal
  - fix dataset name in summary db
  - temp fix for lumi report on workloadsummary
  - Python Condor API Include PyCondorPlugin Check Schedd and Classad for jobs on the submit host Progate bugfix from CondorPlugin to PyCondorPlugin Change Unittest to test updateSiteInformation method Add Profiler for Condor Plugin performance comparison
  - Allow the possibility to set the runtimeDir for scram pre scripts in the CMSSW executor. Related to https://github.com/dmwm/CRABClient/issues/4177
  - Dont divide threholds when wmstats is not available

0.9.96 to 0.9.97.pre3:
  - Merge pull request #5265 from juztas/localtransfer
  - 0.9.97.pre2
  - Merge pull request #5267 from ericvaandering/sitedb_psn
  - Merge pull request #5263 from alexanderrichards/listFileBlockLocation_Fix
  - Merge pull request #5269 from lucacopa/fail_single_job
  - This add the flag to fail a single job from the paused-jobs script
  - Add PSN API for SiteDB, fix unit tests for real data and emulator
  - Merge pull request #5260 from AndresTanasijczuk/totalunits_in_lumibased
  - Accept total_lumis in LumiBased splitting.
  - Merge pull request #5266 from amaltaro/more-dmwm-templates
  - added more short request templates for taskchain and extension MC
  - Checking if file exists and always use abspath
  - Merge pull request #5256 from AndresTanasijczuk/totalunits
  - adding phedex nodes to the listFileBlockLocation
  - Accept totalunits in FileBased splitting.
  - Merge pull request #5259 from juztas/master
  - StageOutImplV2 plugin: improve detection of local files. Fixes #5255
  - 0.9.97_pre1
  - Merge pull request #5142 from alexanderrichards/disk_subscription
  - Merge pull request #5249 from ticoann/force_complete3
  - Fix for subscribing non-custodial T1 data to DISK endpoint, issue #5066
  - Merge pull request #5252 from amaltaro/small-reqmgr-templates
  - added short reqmgr templates for Dev/DMWM tests; still missing taskchain
  - Merge pull request #5250 from ericvaandering/example_fwjson
  - Examples JSON files of reports
  - 0.9.96a
  - Merge pull request #5193 from lucacopa/fix_wmstats_not_available
  - force complete - work in progress
  - Merge pull request #5246 from ticoann/wmstats_output_dataset_number
  - Merge pull request #5220 from mmascher/master
  - Merge pull request #5248 from ericvaandering/fallback_fjr
  - Merge pull request #5217 from ticoann/temp_fix_lumi_update_ws
  - Add skipped files to JSON and xrootd fallback files to Report and JSON
  - Merge pull request #5247 from ticoann/pycondor_condor_plugin_config
  - support both pycondor and condor plugin
  - change where wmstats get output dataset number.
  - Merge pull request #5245 from bbockelm/fallback_example
  - Add an example of a FJR where fallback was invoked.
  - Merge pull request #5127 from tsarangi/pythoncondorAPI
  - Update all failing tests
  - Merge pull request #5240 from yuyiguo/Lexicon-DBSUser-2
  - add special character ' in DN too.
  - Merge pull request #5239 from ericvaandering/fix_taskchain_test
  - Change parameter name
  - Adjust that lumi list is not specified as string, but dict and that keys are converted to strings, not ints
  - fix lumi data format
  - Merge pull request #5237 from ticoann/fix_wmstats_lumi_cal
  - fix dataset name in summary db
  - temp fix for lumi report on workloadsummary
  - Python Condor API Include PyCondorPlugin Check Schedd and Classad for jobs on the submit host Progate bugfix from CondorPlugin to PyCondorPlugin Change Unittest to test updateSiteInformation method Add Profiler for Condor Plugin performance comparison
  - Allow the possibility to set the runtimeDir for scram pre scripts in the CMSSW executor. Related to https://github.com/dmwm/CRABClient/issues/4177
  - Dont divide threholds when wmstats is not available

0.9.96 to 0.9.97.pre2:
  - Merge pull request #5267 from ericvaandering/sitedb_psn
  - Merge pull request #5263 from alexanderrichards/listFileBlockLocation_Fix
  - Merge pull request #5269 from lucacopa/fail_single_job
  - This add the flag to fail a single job from the paused-jobs script
  - Add PSN API for SiteDB, fix unit tests for real data and emulator
  - Merge pull request #5260 from AndresTanasijczuk/totalunits_in_lumibased
  - Accept total_lumis in LumiBased splitting.
  - Merge pull request #5266 from amaltaro/more-dmwm-templates
  - added more short request templates for taskchain and extension MC
  - Merge pull request #5256 from AndresTanasijczuk/totalunits
  - adding phedex nodes to the listFileBlockLocation
  - Accept totalunits in FileBased splitting.
  - Merge pull request #5259 from juztas/master
  - StageOutImplV2 plugin: improve detection of local files. Fixes #5255
  - 0.9.97_pre1
  - Merge pull request #5142 from alexanderrichards/disk_subscription
  - Merge pull request #5249 from ticoann/force_complete3
  - Fix for subscribing non-custodial T1 data to DISK endpoint, issue #5066
  - Merge pull request #5252 from amaltaro/small-reqmgr-templates
  - added short reqmgr templates for Dev/DMWM tests; still missing taskchain
  - Merge pull request #5250 from ericvaandering/example_fwjson
  - Examples JSON files of reports
  - 0.9.96a
  - Merge pull request #5193 from lucacopa/fix_wmstats_not_available
  - force complete - work in progress
  - Merge pull request #5246 from ticoann/wmstats_output_dataset_number
  - Merge pull request #5220 from mmascher/master
  - Merge pull request #5248 from ericvaandering/fallback_fjr
  - Merge pull request #5217 from ticoann/temp_fix_lumi_update_ws
  - Add skipped files to JSON and xrootd fallback files to Report and JSON
  - Merge pull request #5247 from ticoann/pycondor_condor_plugin_config
  - support both pycondor and condor plugin
  - change where wmstats get output dataset number.
  - Merge pull request #5245 from bbockelm/fallback_example
  - Add an example of a FJR where fallback was invoked.
  - Merge pull request #5127 from tsarangi/pythoncondorAPI
  - Update all failing tests
  - Merge pull request #5240 from yuyiguo/Lexicon-DBSUser-2
  - add special character ' in DN too.
  - Merge pull request #5239 from ericvaandering/fix_taskchain_test
  - Change parameter name
  - Adjust that lumi list is not specified as string, but dict and that keys are converted to strings, not ints
  - fix lumi data format
  - Merge pull request #5237 from ticoann/fix_wmstats_lumi_cal
  - fix dataset name in summary db
  - temp fix for lumi report on workloadsummary
  - Python Condor API Include PyCondorPlugin Check Schedd and Classad for jobs on the submit host Progate bugfix from CondorPlugin to PyCondorPlugin Change Unittest to test updateSiteInformation method Add Profiler for Condor Plugin performance comparison
  - Allow the possibility to set the runtimeDir for scram pre scripts in the CMSSW executor. Related to https://github.com/dmwm/CRABClient/issues/4177
  - Dont divide threholds when wmstats is not available

0.9.96 to 0.9.97_pre1:
  - Merge pull request #5142 from alexanderrichards/disk_subscription
  - Merge pull request #5249 from ticoann/force_complete3
  - Fix for subscribing non-custodial T1 data to DISK endpoint, issue #5066
  - Merge pull request #5252 from amaltaro/small-reqmgr-templates
  - added short reqmgr templates for Dev/DMWM tests; still missing taskchain
  - Merge pull request #5250 from ericvaandering/example_fwjson
  - Examples JSON files of reports
  - 0.9.96a
  - Merge pull request #5193 from lucacopa/fix_wmstats_not_available
  - force complete - work in progress
  - Merge pull request #5246 from ticoann/wmstats_output_dataset_number
  - Merge pull request #5220 from mmascher/master
  - Merge pull request #5248 from ericvaandering/fallback_fjr
  - Merge pull request #5217 from ticoann/temp_fix_lumi_update_ws
  - Add skipped files to JSON and xrootd fallback files to Report and JSON
  - Merge pull request #5247 from ticoann/pycondor_condor_plugin_config
  - support both pycondor and condor plugin
  - change where wmstats get output dataset number.
  - Merge pull request #5245 from bbockelm/fallback_example
  - Add an example of a FJR where fallback was invoked.
  - Merge pull request #5127 from tsarangi/pythoncondorAPI
  - Update all failing tests
  - Merge pull request #5240 from yuyiguo/Lexicon-DBSUser-2
  - add special character ' in DN too.
  - Merge pull request #5239 from ericvaandering/fix_taskchain_test
  - Change parameter name
  - Adjust that lumi list is not specified as string, but dict and that keys are converted to strings, not ints
  - fix lumi data format
  - Merge pull request #5237 from ticoann/fix_wmstats_lumi_cal
  - fix dataset name in summary db
  - temp fix for lumi report on workloadsummary
  - Python Condor API Include PyCondorPlugin Check Schedd and Classad for jobs on the submit host Progate bugfix from CondorPlugin to PyCondorPlugin Change Unittest to test updateSiteInformation method Add Profiler for Condor Plugin performance comparison
  - Allow the possibility to set the runtimeDir for scram pre scripts in the CMSSW executor. Related to https://github.com/dmwm/CRABClient/issues/4177
  - Dont divide threholds when wmstats is not available

0.9.96 to 0.9.96a:
  - Merge pull request #5193 from lucacopa/fix_wmstats_not_available
  - Merge pull request #5246 from ticoann/wmstats_output_dataset_number
  - Merge pull request #5220 from mmascher/master
  - Merge pull request #5248 from ericvaandering/fallback_fjr
  - Merge pull request #5217 from ticoann/temp_fix_lumi_update_ws
  - Add skipped files to JSON and xrootd fallback files to Report and JSON
  - Merge pull request #5247 from ticoann/pycondor_condor_plugin_config
  - support both pycondor and condor plugin
  - change where wmstats get output dataset number.
  - Merge pull request #5245 from bbockelm/fallback_example
  - Add an example of a FJR where fallback was invoked.
  - Merge pull request #5127 from tsarangi/pythoncondorAPI
  - Update all failing tests
  - Merge pull request #5240 from yuyiguo/Lexicon-DBSUser-2
  - add special character ' in DN too.
  - Merge pull request #5239 from ericvaandering/fix_taskchain_test
  - Change parameter name
  - Adjust that lumi list is not specified as string, but dict and that keys are converted to strings, not ints
  - fix lumi data format
  - Merge pull request #5237 from ticoann/fix_wmstats_lumi_cal
  - fix dataset name in summary db
  - temp fix for lumi report on workloadsummary
  - Python Condor API Include PyCondorPlugin Check Schedd and Classad for jobs on the submit host Progate bugfix from CondorPlugin to PyCondorPlugin Change Unittest to test updateSiteInformation method Add Profiler for Condor Plugin performance comparison
  - Allow the possibility to set the runtimeDir for scram pre scripts in the CMSSW executor. Related to https://github.com/dmwm/CRABClient/issues/4177
  - Dont divide threholds when wmstats is not available

0.9.95 to 0.9.96:
  - Merge pull request #5234 from yuyiguo/lexicon-DBSuser
  - update DBSUser to accept DN, such as /DC=com/DC=DigiCert-Grid/O=Open Science Grid/OU=People/CN=Bockjoo Kim 118811 and O'Reilly
  - Merge pull request #5233 from ericvaandering/lumi_wmbshelper
  - Force the return of string keys
  - Merge pull request #5230 from lucacopa/metrics_down_bug
  - Fix validFiles to work with all combinations of run lists and lumi mask
  - When one or more of the metrics of SSB is down/not available, thresholds and site status shouldnt be updated until the problem in Dashboard get fixed.
  - Merge pull request #5227 from ticoann/hide_unsecure_info_from_log
  - sanitize url
  - Merge pull request #5218 from ticoann/remove_wq_log
  - remove the log messages
  - Merge pull request #5214 from amaltaro/fix-permission
  - makes wmagent-unregister-wmstats executable
  - Merge pull request #5207 from holzman/master
  - 0.9.95f
  - Merge pull request #5205 from yuyiguo/RESTV2
  - Merge pull request #5210 from ticoann/fix_extention_wf
  - fix extending workflow
  - Merge pull request #5208 from mmascher/master
  - setup_dependencies.py: add LumiList dependency for CRABServer and CRABClient
  - Modify validate num and realnum to accept not only string but also int/float inputs.
  - FNAL staging: do not invoke mkdir for xrootd
  - Merge pull request #5202 from tsarangi/issue5201
  - Change to debug logging
  - 0.9.95e
  - Merge pull request #5200 from ticoann/add_update_reqmgr
  - add migraterequest function for wmstats reqmgr migration
  - Merge pull request #5199 from lucacopa/condor_plugin_bug_sitename
  - This fixes a bug in the condor plugin
  - Merge pull request #5198 from tsarangi/issue5197
  - Fix #5197. Add check for non-existing jobAd
  - Merge pull request #5196 from juztas/DiskCheck
  - Merge pull request #5195 from juztas/MatchLFN
  - additional disk usage check for Openstack
  - Match LFN fix. Previuos merged wrong
  - 0.9.95d
  - Merge pull request #5190 from lucacopa/mod_agent_watchet_fix
  - Merge pull request #5192 from bbockelm/split-lumis-v2
  - Note a shortcoming of the Mask class.
  - Add a test case for the LumiBased splitting algorithm's handling of lumis split across multiple files.
  - Within a job group, do not split a lumi across multiple jobs.  #5181
  - Merge pull request #5191 from lucacopa/fix_resourceUpdater_config_load
  - Get dashboard url from secrets
  - Dont load config every polling cycle
  - 0.9.95c
  - Merge pull request #5189 from ticoann/fix_mod_config
  - fix mod config when opsProxy is not set
  - Merge pull request #5188 from ericvaandering/lumi_workload
  - Revise unit test
  - Merge pull request #5187 from ticoann/fix_lfnbase_dashboard_enabled
  - initialize user lfnBase when dqm is enabled
  - Merge pull request #5074 from lucacopa/submitting_fail_sites
  - Merge pull request #5174 from ticoann/reqmgr_role_add
  - Merge pull request #5177 from lucacopa/thresholds_component
  - This creates a new general purpose component
  - Merge pull request #5178 from lucacopa/analytics_data_disk_threshold
  - Merge pull request #5182 from ericvaandering/More_LumiList_improvements
  - Merge pull request #5185 from ticoann/wmstats_fix
  - fix WMStats reader when document is deleted between calls
  - Fix a bug, add faster construction
  - Merge pull request #5165 from qunox/cachefileremove
  - Merge pull request #5179 from HassenRiahi/AddASORetryManagerParam
  - Merge pull request #5180 from HassenRiahi/RemoveOldCouchApp1
  - This changes the threshold for disk alarm
  - Merge pull request #5173 from lucacopa/specs_storeR_bug
  - Merge pull request #5176 from ticoann/fix_wmstats_writer
  - fix WMStatsWriter initilization
  - add role and group so agent can update the status
  - Add lumi list to StdBase, unit tests, and code to copy from Workload property to task property.
  - My bad, I added this bug when changing to standard output module.
  - Merge pull request #5164 from ticoann/extended_fix
  - Merge pull request #5161 from ticoann/move_wmstat_svc
  - Merge pull request #5151 from ericvaandering/add_WMDataMining
  - Add stats gatherer to WMCore
  - Add couch views for WMDataMining
  - some update for crabclient purge
  - port wmstats script to WMCore codebase
  - Merge pull request #5080 from samircury/exceptions-reco-reporting
  - Merge pull request #5160 from ericvaandering/Add_selectRuns_to_LumiList
  - fix job number caculation for extended workflow
  - Merge pull request #5162 from lucacopa/trusSiteList_join_siteWhitelist
  - Merge pull request #5163 from ticoann/fix_couch1.5_log
  - sanitize url for couch1.5
  - This add the site whitelist locations to Input dataset locations when a WorkQueueElement is created at the GWQ level When xrootd is enable (trustSiteList=True), this should be done. Otherwise WorkQueueElement are not pulled to wmagent
  - Merge pull request #5158 from lucacopa/store_results_patch
  - Read from URL
  - Merge pull request #5159 from ticoann/fix_webtool_access_log
  - Merge pull request #5157 from ericvaandering/Add_selectRuns_to_LumiList
  - fix access log function
  - This patch uses standard addOutputModule for storeResults Other fixes in stageOut I added standard json to requests in test
  - Add a new method to LumiList, add a test for select and remove runs
  - Merge pull request #5149 from mmascher/master
  - 0.9.95b
  - Merge pull request #5133 from ticoann/valentin_summary
  - New file to deal with summary db
  - Merge pull request #5155 from ticoann/acdc_cleanup
  - Merge pull request #5152 from ticoann/make_couch15_compatablewq
  - add couch1.5 compatible code
  - add reduce for collection name
  - Merge pull request #5153 from amaltaro/new-reqmgr-templates
  - Removed old TaskChain templates; Created new ones for standard, pileup and LHE types
  - 0.9.95a
  - Use TAG_COLLECTOR_URL variable and not the ling when getting releases list
  - Do not redirect std* for voms-proxy-create. See https://github.com/dmwm/CRABClient/issues/4054
  - Remove old ASO couchapps.
  - Add ASO RetryManager module.
  - Merge pull request #5147 from ticoann/test_0.9.95a
  - make replication checking backward compatible
  - Merge pull request #5145 from ticoann/fix_all_in_one_test
  - fix inbox setting for workqueue, replication check and ordering priority
  - Merge pull request #5132 from ericvaandering/lumilist_and_dbs3
  - Merge pull request #5134 from ticoann/jenkins_unittest_fix
  - Merge pull request #5136 from holzman/fnal-srmcp-only-for-srm
  - FNAL staging: fix mkdir for local staging
  - Merge pull request #5130 from alexanderrichards/sandboxfixing
  - Merge pull request #5135 from ericvaandering/lumi_setter
  - implementing unittest for fix of issue #5130
  - Add and test lumimask setter function
  - fixes PhEDEx Subscribe test
  - fix unittest
  - Simple emulator for DBS3. Incomplete. Adapt to full lumi list returned in maskedBlocks New tests for lumi masks, remove existing which fails with DBS2 emulator Switch to real DBS, not emulator. Switch to a smaller RAW dataset Update DBS3Reader Map
  - Merge pull request #5121 from mmascher/master
  - Merge pull request #5125 from ticoann/fix_jenkins_unittest
  - more fix for unittest
  - Merge pull request #5123 from ticoann/fix_retry_unittest
  - fix retry manager unittest
  - Use openssl to get user cert enddate instead of voms-proxy-info (kept as fallback)
  - Fix detection of RFC proxies
  - Update dependencies for the client
  - Fixing Sandbox creation problem
  - Catching exceptions for Reco reporting HTTP requests
  - Add site when submit fails due to site in down/drain

0.9.95 to 0.9.95f:
  - Merge pull request #5205 from yuyiguo/RESTV2
  - Merge pull request #5210 from ticoann/fix_extention_wf
  - fix extending workflow
  - Merge pull request #5208 from mmascher/master
  - setup_dependencies.py: add LumiList dependency for CRABServer and CRABClient
  - Modify validate num and realnum to accept not only string but also int/float inputs.
  - Merge pull request #5202 from tsarangi/issue5201
  - Change to debug logging
  - 0.9.95e
  - Merge pull request #5200 from ticoann/add_update_reqmgr
  - add migraterequest function for wmstats reqmgr migration
  - Merge pull request #5199 from lucacopa/condor_plugin_bug_sitename
  - This fixes a bug in the condor plugin
  - Merge pull request #5198 from tsarangi/issue5197
  - Fix #5197. Add check for non-existing jobAd
  - Merge pull request #5196 from juztas/DiskCheck
  - Merge pull request #5195 from juztas/MatchLFN
  - additional disk usage check for Openstack
  - Match LFN fix. Previuos merged wrong
  - 0.9.95d
  - Merge pull request #5190 from lucacopa/mod_agent_watchet_fix
  - Merge pull request #5192 from bbockelm/split-lumis-v2
  - Note a shortcoming of the Mask class.
  - Add a test case for the LumiBased splitting algorithm's handling of lumis split across multiple files.
  - Within a job group, do not split a lumi across multiple jobs.  #5181
  - Merge pull request #5191 from lucacopa/fix_resourceUpdater_config_load
  - Get dashboard url from secrets
  - Dont load config every polling cycle
  - 0.9.95c
  - Merge pull request #5189 from ticoann/fix_mod_config
  - fix mod config when opsProxy is not set
  - Merge pull request #5188 from ericvaandering/lumi_workload
  - Revise unit test
  - Merge pull request #5187 from ticoann/fix_lfnbase_dashboard_enabled
  - initialize user lfnBase when dqm is enabled
  - Merge pull request #5074 from lucacopa/submitting_fail_sites
  - Merge pull request #5174 from ticoann/reqmgr_role_add
  - Merge pull request #5177 from lucacopa/thresholds_component
  - This creates a new general purpose component
  - Merge pull request #5178 from lucacopa/analytics_data_disk_threshold
  - Merge pull request #5182 from ericvaandering/More_LumiList_improvements
  - Merge pull request #5185 from ticoann/wmstats_fix
  - fix WMStats reader when document is deleted between calls
  - Fix a bug, add faster construction
  - Merge pull request #5165 from qunox/cachefileremove
  - Merge pull request #5179 from HassenRiahi/AddASORetryManagerParam
  - Merge pull request #5180 from HassenRiahi/RemoveOldCouchApp1
  - This changes the threshold for disk alarm
  - Merge pull request #5173 from lucacopa/specs_storeR_bug
  - Merge pull request #5176 from ticoann/fix_wmstats_writer
  - fix WMStatsWriter initilization
  - add role and group so agent can update the status
  - Add lumi list to StdBase, unit tests, and code to copy from Workload property to task property.
  - My bad, I added this bug when changing to standard output module.
  - Merge pull request #5164 from ticoann/extended_fix
  - Merge pull request #5161 from ticoann/move_wmstat_svc
  - Merge pull request #5151 from ericvaandering/add_WMDataMining
  - Add stats gatherer to WMCore
  - Add couch views for WMDataMining
  - some update for crabclient purge
  - port wmstats script to WMCore codebase
  - Merge pull request #5080 from samircury/exceptions-reco-reporting
  - Merge pull request #5160 from ericvaandering/Add_selectRuns_to_LumiList
  - fix job number caculation for extended workflow
  - Merge pull request #5162 from lucacopa/trusSiteList_join_siteWhitelist
  - Merge pull request #5163 from ticoann/fix_couch1.5_log
  - sanitize url for couch1.5
  - This add the site whitelist locations to Input dataset locations when a WorkQueueElement is created at the GWQ level When xrootd is enable (trustSiteList=True), this should be done. Otherwise WorkQueueElement are not pulled to wmagent
  - Merge pull request #5158 from lucacopa/store_results_patch
  - Read from URL
  - Merge pull request #5159 from ticoann/fix_webtool_access_log
  - Merge pull request #5157 from ericvaandering/Add_selectRuns_to_LumiList
  - fix access log function
  - This patch uses standard addOutputModule for storeResults Other fixes in stageOut I added standard json to requests in test
  - Add a new method to LumiList, add a test for select and remove runs
  - Merge pull request #5149 from mmascher/master
  - 0.9.95b
  - Merge pull request #5133 from ticoann/valentin_summary
  - New file to deal with summary db
  - Merge pull request #5155 from ticoann/acdc_cleanup
  - Merge pull request #5152 from ticoann/make_couch15_compatablewq
  - add couch1.5 compatible code
  - add reduce for collection name
  - Merge pull request #5153 from amaltaro/new-reqmgr-templates
  - Removed old TaskChain templates; Created new ones for standard, pileup and LHE types
  - 0.9.95a
  - Use TAG_COLLECTOR_URL variable and not the ling when getting releases list
  - Do not redirect std* for voms-proxy-create. See https://github.com/dmwm/CRABClient/issues/4054
  - Remove old ASO couchapps.
  - Add ASO RetryManager module.
  - Merge pull request #5147 from ticoann/test_0.9.95a
  - make replication checking backward compatible
  - Merge pull request #5145 from ticoann/fix_all_in_one_test
  - fix inbox setting for workqueue, replication check and ordering priority
  - Merge pull request #5132 from ericvaandering/lumilist_and_dbs3
  - Merge pull request #5134 from ticoann/jenkins_unittest_fix
  - Merge pull request #5136 from holzman/fnal-srmcp-only-for-srm
  - FNAL staging: fix mkdir for local staging
  - Merge pull request #5130 from alexanderrichards/sandboxfixing
  - Merge pull request #5135 from ericvaandering/lumi_setter
  - implementing unittest for fix of issue #5130
  - Add and test lumimask setter function
  - fixes PhEDEx Subscribe test
  - fix unittest
  - Simple emulator for DBS3. Incomplete. Adapt to full lumi list returned in maskedBlocks New tests for lumi masks, remove existing which fails with DBS2 emulator Switch to real DBS, not emulator. Switch to a smaller RAW dataset Update DBS3Reader Map
  - Merge pull request #5121 from mmascher/master
  - Merge pull request #5125 from ticoann/fix_jenkins_unittest
  - more fix for unittest
  - Merge pull request #5123 from ticoann/fix_retry_unittest
  - fix retry manager unittest
  - Use openssl to get user cert enddate instead of voms-proxy-info (kept as fallback)
  - Fix detection of RFC proxies
  - Update dependencies for the client
  - Fixing Sandbox creation problem
  - Catching exceptions for Reco reporting HTTP requests
  - Add site when submit fails due to site in down/drain

0.9.95 to 0.9.95e:
  - Merge pull request #5200 from ticoann/add_update_reqmgr
  - add migraterequest function for wmstats reqmgr migration
  - Merge pull request #5199 from lucacopa/condor_plugin_bug_sitename
  - This fixes a bug in the condor plugin
  - Merge pull request #5198 from tsarangi/issue5197
  - Fix #5197. Add check for non-existing jobAd
  - Merge pull request #5196 from juztas/DiskCheck
  - Merge pull request #5195 from juztas/MatchLFN
  - additional disk usage check for Openstack
  - Match LFN fix. Previuos merged wrong
  - 0.9.95d
  - Merge pull request #5190 from lucacopa/mod_agent_watchet_fix
  - Merge pull request #5192 from bbockelm/split-lumis-v2
  - Note a shortcoming of the Mask class.
  - Add a test case for the LumiBased splitting algorithm's handling of lumis split across multiple files.
  - Within a job group, do not split a lumi across multiple jobs.  #5181
  - Merge pull request #5191 from lucacopa/fix_resourceUpdater_config_load
  - Get dashboard url from secrets
  - Dont load config every polling cycle
  - 0.9.95c
  - Merge pull request #5189 from ticoann/fix_mod_config
  - fix mod config when opsProxy is not set
  - Merge pull request #5188 from ericvaandering/lumi_workload
  - Revise unit test
  - Merge pull request #5187 from ticoann/fix_lfnbase_dashboard_enabled
  - initialize user lfnBase when dqm is enabled
  - Merge pull request #5074 from lucacopa/submitting_fail_sites
  - Merge pull request #5174 from ticoann/reqmgr_role_add
  - Merge pull request #5177 from lucacopa/thresholds_component
  - This creates a new general purpose component
  - Merge pull request #5178 from lucacopa/analytics_data_disk_threshold
  - Merge pull request #5182 from ericvaandering/More_LumiList_improvements
  - Merge pull request #5185 from ticoann/wmstats_fix
  - fix WMStats reader when document is deleted between calls
  - Fix a bug, add faster construction
  - Merge pull request #5165 from qunox/cachefileremove
  - Merge pull request #5179 from HassenRiahi/AddASORetryManagerParam
  - Merge pull request #5180 from HassenRiahi/RemoveOldCouchApp1
  - This changes the threshold for disk alarm
  - Merge pull request #5173 from lucacopa/specs_storeR_bug
  - Merge pull request #5176 from ticoann/fix_wmstats_writer
  - fix WMStatsWriter initilization
  - add role and group so agent can update the status
  - Add lumi list to StdBase, unit tests, and code to copy from Workload property to task property.
  - My bad, I added this bug when changing to standard output module.
  - Merge pull request #5164 from ticoann/extended_fix
  - Merge pull request #5161 from ticoann/move_wmstat_svc
  - Merge pull request #5151 from ericvaandering/add_WMDataMining
  - Add stats gatherer to WMCore
  - Add couch views for WMDataMining
  - some update for crabclient purge
  - port wmstats script to WMCore codebase
  - Merge pull request #5080 from samircury/exceptions-reco-reporting
  - Merge pull request #5160 from ericvaandering/Add_selectRuns_to_LumiList
  - fix job number caculation for extended workflow
  - Merge pull request #5162 from lucacopa/trusSiteList_join_siteWhitelist
  - Merge pull request #5163 from ticoann/fix_couch1.5_log
  - sanitize url for couch1.5
  - This add the site whitelist locations to Input dataset locations when a WorkQueueElement is created at the GWQ level When xrootd is enable (trustSiteList=True), this should be done. Otherwise WorkQueueElement are not pulled to wmagent
  - Merge pull request #5158 from lucacopa/store_results_patch
  - Read from URL
  - Merge pull request #5159 from ticoann/fix_webtool_access_log
  - Merge pull request #5157 from ericvaandering/Add_selectRuns_to_LumiList
  - fix access log function
  - This patch uses standard addOutputModule for storeResults Other fixes in stageOut I added standard json to requests in test
  - Add a new method to LumiList, add a test for select and remove runs
  - Merge pull request #5149 from mmascher/master
  - 0.9.95b
  - Merge pull request #5133 from ticoann/valentin_summary
  - New file to deal with summary db
  - Merge pull request #5155 from ticoann/acdc_cleanup
  - Merge pull request #5152 from ticoann/make_couch15_compatablewq
  - add couch1.5 compatible code
  - add reduce for collection name
  - Merge pull request #5153 from amaltaro/new-reqmgr-templates
  - Removed old TaskChain templates; Created new ones for standard, pileup and LHE types
  - 0.9.95a
  - Use TAG_COLLECTOR_URL variable and not the ling when getting releases list
  - Do not redirect std* for voms-proxy-create. See https://github.com/dmwm/CRABClient/issues/4054
  - Remove old ASO couchapps.
  - Add ASO RetryManager module.
  - Merge pull request #5147 from ticoann/test_0.9.95a
  - make replication checking backward compatible
  - Merge pull request #5145 from ticoann/fix_all_in_one_test
  - fix inbox setting for workqueue, replication check and ordering priority
  - Merge pull request #5132 from ericvaandering/lumilist_and_dbs3
  - Merge pull request #5134 from ticoann/jenkins_unittest_fix
  - Merge pull request #5136 from holzman/fnal-srmcp-only-for-srm
  - FNAL staging: fix mkdir for local staging
  - Merge pull request #5130 from alexanderrichards/sandboxfixing
  - Merge pull request #5135 from ericvaandering/lumi_setter
  - implementing unittest for fix of issue #5130
  - Add and test lumimask setter function
  - fixes PhEDEx Subscribe test
  - fix unittest
  - Simple emulator for DBS3. Incomplete. Adapt to full lumi list returned in maskedBlocks New tests for lumi masks, remove existing which fails with DBS2 emulator Switch to real DBS, not emulator. Switch to a smaller RAW dataset Update DBS3Reader Map
  - Merge pull request #5121 from mmascher/master
  - Merge pull request #5125 from ticoann/fix_jenkins_unittest
  - more fix for unittest
  - Merge pull request #5123 from ticoann/fix_retry_unittest
  - fix retry manager unittest
  - Use openssl to get user cert enddate instead of voms-proxy-info (kept as fallback)
  - Fix detection of RFC proxies
  - Update dependencies for the client
  - Fixing Sandbox creation problem
  - Catching exceptions for Reco reporting HTTP requests
  - Add site when submit fails due to site in down/drain

0.9.95 to 0.9.95d:
  - Merge pull request #5190 from lucacopa/mod_agent_watchet_fix
  - Merge pull request #5192 from bbockelm/split-lumis-v2
  - Note a shortcoming of the Mask class.
  - Add a test case for the LumiBased splitting algorithm's handling of lumis split across multiple files.
  - Within a job group, do not split a lumi across multiple jobs.  #5181
  - Merge pull request #5191 from lucacopa/fix_resourceUpdater_config_load
  - Get dashboard url from secrets
  - Dont load config every polling cycle
  - 0.9.95c
  - Merge pull request #5189 from ticoann/fix_mod_config
  - fix mod config when opsProxy is not set
  - Merge pull request #5188 from ericvaandering/lumi_workload
  - Revise unit test
  - Merge pull request #5187 from ticoann/fix_lfnbase_dashboard_enabled
  - initialize user lfnBase when dqm is enabled
  - Merge pull request #5074 from lucacopa/submitting_fail_sites
  - Merge pull request #5174 from ticoann/reqmgr_role_add
  - Merge pull request #5177 from lucacopa/thresholds_component
  - This creates a new general purpose component
  - Merge pull request #5178 from lucacopa/analytics_data_disk_threshold
  - Merge pull request #5182 from ericvaandering/More_LumiList_improvements
  - Merge pull request #5185 from ticoann/wmstats_fix
  - fix WMStats reader when document is deleted between calls
  - Fix a bug, add faster construction
  - Merge pull request #5165 from qunox/cachefileremove
  - Merge pull request #5179 from HassenRiahi/AddASORetryManagerParam
  - Merge pull request #5180 from HassenRiahi/RemoveOldCouchApp1
  - This changes the threshold for disk alarm
  - Merge pull request #5173 from lucacopa/specs_storeR_bug
  - Merge pull request #5176 from ticoann/fix_wmstats_writer
  - fix WMStatsWriter initilization
  - add role and group so agent can update the status
  - Add lumi list to StdBase, unit tests, and code to copy from Workload property to task property.
  - My bad, I added this bug when changing to standard output module.
  - Merge pull request #5164 from ticoann/extended_fix
  - Merge pull request #5161 from ticoann/move_wmstat_svc
  - Merge pull request #5151 from ericvaandering/add_WMDataMining
  - Add stats gatherer to WMCore
  - Add couch views for WMDataMining
  - some update for crabclient purge
  - port wmstats script to WMCore codebase
  - Merge pull request #5080 from samircury/exceptions-reco-reporting
  - Merge pull request #5160 from ericvaandering/Add_selectRuns_to_LumiList
  - fix job number caculation for extended workflow
  - Merge pull request #5162 from lucacopa/trusSiteList_join_siteWhitelist
  - Merge pull request #5163 from ticoann/fix_couch1.5_log
  - sanitize url for couch1.5
  - This add the site whitelist locations to Input dataset locations when a WorkQueueElement is created at the GWQ level When xrootd is enable (trustSiteList=True), this should be done. Otherwise WorkQueueElement are not pulled to wmagent
  - Merge pull request #5158 from lucacopa/store_results_patch
  - Read from URL
  - Merge pull request #5159 from ticoann/fix_webtool_access_log
  - Merge pull request #5157 from ericvaandering/Add_selectRuns_to_LumiList
  - fix access log function
  - This patch uses standard addOutputModule for storeResults Other fixes in stageOut I added standard json to requests in test
  - Add a new method to LumiList, add a test for select and remove runs
  - Merge pull request #5149 from mmascher/master
  - 0.9.95b
  - Merge pull request #5133 from ticoann/valentin_summary
  - New file to deal with summary db
  - Merge pull request #5155 from ticoann/acdc_cleanup
  - Merge pull request #5152 from ticoann/make_couch15_compatablewq
  - add couch1.5 compatible code
  - add reduce for collection name
  - Merge pull request #5153 from amaltaro/new-reqmgr-templates
  - Removed old TaskChain templates; Created new ones for standard, pileup and LHE types
  - 0.9.95a
  - Use TAG_COLLECTOR_URL variable and not the ling when getting releases list
  - Do not redirect std* for voms-proxy-create. See https://github.com/dmwm/CRABClient/issues/4054
  - Remove old ASO couchapps.
  - Add ASO RetryManager module.
  - Merge pull request #5147 from ticoann/test_0.9.95a
  - make replication checking backward compatible
  - Merge pull request #5145 from ticoann/fix_all_in_one_test
  - fix inbox setting for workqueue, replication check and ordering priority
  - Merge pull request #5132 from ericvaandering/lumilist_and_dbs3
  - Merge pull request #5134 from ticoann/jenkins_unittest_fix
  - Merge pull request #5136 from holzman/fnal-srmcp-only-for-srm
  - FNAL staging: fix mkdir for local staging
  - Merge pull request #5130 from alexanderrichards/sandboxfixing
  - Merge pull request #5135 from ericvaandering/lumi_setter
  - implementing unittest for fix of issue #5130
  - Add and test lumimask setter function
  - fixes PhEDEx Subscribe test
  - fix unittest
  - Simple emulator for DBS3. Incomplete. Adapt to full lumi list returned in maskedBlocks New tests for lumi masks, remove existing which fails with DBS2 emulator Switch to real DBS, not emulator. Switch to a smaller RAW dataset Update DBS3Reader Map
  - Merge pull request #5121 from mmascher/master
  - Merge pull request #5125 from ticoann/fix_jenkins_unittest
  - more fix for unittest
  - Merge pull request #5123 from ticoann/fix_retry_unittest
  - fix retry manager unittest
  - Use openssl to get user cert enddate instead of voms-proxy-info (kept as fallback)
  - Fix detection of RFC proxies
  - Update dependencies for the client
  - Fixing Sandbox creation problem
  - Catching exceptions for Reco reporting HTTP requests
  - Add site when submit fails due to site in down/drain

0.9.95 to 0.9.95c:
  - Merge pull request #5189 from ticoann/fix_mod_config
  - fix mod config when opsProxy is not set
  - Merge pull request #5188 from ericvaandering/lumi_workload
  - Revise unit test
  - Merge pull request #5187 from ticoann/fix_lfnbase_dashboard_enabled
  - initialize user lfnBase when dqm is enabled
  - Merge pull request #5074 from lucacopa/submitting_fail_sites
  - Merge pull request #5174 from ticoann/reqmgr_role_add
  - Merge pull request #5177 from lucacopa/thresholds_component
  - This creates a new general purpose component
  - Merge pull request #5178 from lucacopa/analytics_data_disk_threshold
  - Merge pull request #5182 from ericvaandering/More_LumiList_improvements
  - Merge pull request #5185 from ticoann/wmstats_fix
  - fix WMStats reader when document is deleted between calls
  - Fix a bug, add faster construction
  - Merge pull request #5165 from qunox/cachefileremove
  - Merge pull request #5179 from HassenRiahi/AddASORetryManagerParam
  - Merge pull request #5180 from HassenRiahi/RemoveOldCouchApp1
  - This changes the threshold for disk alarm
  - Merge pull request #5173 from lucacopa/specs_storeR_bug
  - Merge pull request #5176 from ticoann/fix_wmstats_writer
  - fix WMStatsWriter initilization
  - add role and group so agent can update the status
  - Add lumi list to StdBase, unit tests, and code to copy from Workload property to task property.
  - My bad, I added this bug when changing to standard output module.
  - Merge pull request #5164 from ticoann/extended_fix
  - Merge pull request #5161 from ticoann/move_wmstat_svc
  - Merge pull request #5151 from ericvaandering/add_WMDataMining
  - Add stats gatherer to WMCore
  - Add couch views for WMDataMining
  - some update for crabclient purge
  - port wmstats script to WMCore codebase
  - Merge pull request #5080 from samircury/exceptions-reco-reporting
  - Merge pull request #5160 from ericvaandering/Add_selectRuns_to_LumiList
  - fix job number caculation for extended workflow
  - Merge pull request #5162 from lucacopa/trusSiteList_join_siteWhitelist
  - Merge pull request #5163 from ticoann/fix_couch1.5_log
  - sanitize url for couch1.5
  - This add the site whitelist locations to Input dataset locations when a WorkQueueElement is created at the GWQ level When xrootd is enable (trustSiteList=True), this should be done. Otherwise WorkQueueElement are not pulled to wmagent
  - Merge pull request #5158 from lucacopa/store_results_patch
  - Read from URL
  - Merge pull request #5159 from ticoann/fix_webtool_access_log
  - Merge pull request #5157 from ericvaandering/Add_selectRuns_to_LumiList
  - fix access log function
  - This patch uses standard addOutputModule for storeResults Other fixes in stageOut I added standard json to requests in test
  - Add a new method to LumiList, add a test for select and remove runs
  - Merge pull request #5149 from mmascher/master
  - 0.9.95b
  - Merge pull request #5133 from ticoann/valentin_summary
  - New file to deal with summary db
  - Merge pull request #5155 from ticoann/acdc_cleanup
  - Merge pull request #5152 from ticoann/make_couch15_compatablewq
  - add couch1.5 compatible code
  - add reduce for collection name
  - Merge pull request #5153 from amaltaro/new-reqmgr-templates
  - Removed old TaskChain templates; Created new ones for standard, pileup and LHE types
  - 0.9.95a
  - Use TAG_COLLECTOR_URL variable and not the ling when getting releases list
  - Do not redirect std* for voms-proxy-create. See https://github.com/dmwm/CRABClient/issues/4054
  - Remove old ASO couchapps.
  - Add ASO RetryManager module.
  - Merge pull request #5147 from ticoann/test_0.9.95a
  - make replication checking backward compatible
  - Merge pull request #5145 from ticoann/fix_all_in_one_test
  - fix inbox setting for workqueue, replication check and ordering priority
  - Merge pull request #5132 from ericvaandering/lumilist_and_dbs3
  - Merge pull request #5134 from ticoann/jenkins_unittest_fix
  - Merge pull request #5136 from holzman/fnal-srmcp-only-for-srm
  - FNAL staging: fix mkdir for local staging
  - Merge pull request #5130 from alexanderrichards/sandboxfixing
  - Merge pull request #5135 from ericvaandering/lumi_setter
  - implementing unittest for fix of issue #5130
  - Add and test lumimask setter function
  - fixes PhEDEx Subscribe test
  - fix unittest
  - Simple emulator for DBS3. Incomplete. Adapt to full lumi list returned in maskedBlocks New tests for lumi masks, remove existing which fails with DBS2 emulator Switch to real DBS, not emulator. Switch to a smaller RAW dataset Update DBS3Reader Map
  - Merge pull request #5121 from mmascher/master
  - Merge pull request #5125 from ticoann/fix_jenkins_unittest
  - more fix for unittest
  - Merge pull request #5123 from ticoann/fix_retry_unittest
  - fix retry manager unittest
  - Use openssl to get user cert enddate instead of voms-proxy-info (kept as fallback)
  - Fix detection of RFC proxies
  - Update dependencies for the client
  - Fixing Sandbox creation problem
  - Catching exceptions for Reco reporting HTTP requests
  - Add site when submit fails due to site in down/drain

0.9.95 to 0.9.95b:
  - Merge pull request #5133 from ticoann/valentin_summary
  - New file to deal with summary db
  - Merge pull request #5155 from ticoann/acdc_cleanup
  - Merge pull request #5152 from ticoann/make_couch15_compatablewq
  - add couch1.5 compatible code
  - add reduce for collection name
  - Merge pull request #5153 from amaltaro/new-reqmgr-templates
  - Removed old TaskChain templates; Created new ones for standard, pileup and LHE types
  - 0.9.95a
  - Merge pull request #5147 from ticoann/test_0.9.95a
  - make replication checking backward compatible
  - Merge pull request #5145 from ticoann/fix_all_in_one_test
  - fix inbox setting for workqueue, replication check and ordering priority
  - Merge pull request #5132 from ericvaandering/lumilist_and_dbs3
  - Merge pull request #5134 from ticoann/jenkins_unittest_fix
  - Merge pull request #5136 from holzman/fnal-srmcp-only-for-srm
  - FNAL staging: fix mkdir for local staging
  - Merge pull request #5130 from alexanderrichards/sandboxfixing
  - Merge pull request #5135 from ericvaandering/lumi_setter
  - implementing unittest for fix of issue #5130
  - Add and test lumimask setter function
  - fixes PhEDEx Subscribe test
  - fix unittest
  - Simple emulator for DBS3. Incomplete. Adapt to full lumi list returned in maskedBlocks New tests for lumi masks, remove existing which fails with DBS2 emulator Switch to real DBS, not emulator. Switch to a smaller RAW dataset Update DBS3Reader Map
  - Merge pull request #5121 from mmascher/master
  - Merge pull request #5125 from ticoann/fix_jenkins_unittest
  - more fix for unittest
  - Merge pull request #5123 from ticoann/fix_retry_unittest
  - fix retry manager unittest
  - Use openssl to get user cert enddate instead of voms-proxy-info (kept as fallback)
  - Fix detection of RFC proxies
  - Update dependencies for the client
  - Fixing Sandbox creation problem

0.9.95 to 0.9.95a:
  - Merge pull request #5147 from ticoann/test_0.9.95a
  - make replication checking backward compatible
  - Merge pull request #5145 from ticoann/fix_all_in_one_test
  - fix inbox setting for workqueue, replication check and ordering priority
  - Merge pull request #5132 from ericvaandering/lumilist_and_dbs3
  - Merge pull request #5134 from ticoann/jenkins_unittest_fix
  - Merge pull request #5136 from holzman/fnal-srmcp-only-for-srm
  - FNAL staging: fix mkdir for local staging
  - Merge pull request #5130 from alexanderrichards/sandboxfixing
  - Merge pull request #5135 from ericvaandering/lumi_setter
  - implementing unittest for fix of issue #5130
  - Add and test lumimask setter function
  - fixes PhEDEx Subscribe test
  - fix unittest
  - Simple emulator for DBS3. Incomplete. Adapt to full lumi list returned in maskedBlocks New tests for lumi masks, remove existing which fails with DBS2 emulator Switch to real DBS, not emulator. Switch to a smaller RAW dataset Update DBS3Reader Map
  - Merge pull request #5121 from mmascher/master
  - Merge pull request #5125 from ticoann/fix_jenkins_unittest
  - more fix for unittest
  - Merge pull request #5123 from ticoann/fix_retry_unittest
  - fix retry manager unittest
  - Use openssl to get user cert enddate instead of voms-proxy-info (kept as fallback)
  - Fix detection of RFC proxies
  - Update dependencies for the client
  - Fixing Sandbox creation problem

0.9.94 to 0.9.95:
  - Merge pull request #5118 from holzman/fnal-srmcp-only-for-srm
  - Merge pull request #5115 from hufnagel/updatedataset-prepid
  - Merge pull request #5116 from HassenRiahi/FixASODeployment_1
  - Merge pull request #5117 from franzoni/WMCore_deguio_franzoni_DQMIO
  - Revise the FNAL plugin for better protocol enforcement
  - DQMIO in place of DQMROOT (see: https://hypernews.cern.ch/HyperNews/CMS/get/comp-ops/1592.html and https://hypernews.cern.ch/HyperNews/CMS/get/comp-ops/1587/1/2/2/1/2/2/1/1/2.html )
  - Fix ASO deployment using wmagent scripts.
  - use new prep_id in UpdateDataset DAO
  - Merge pull request #5109 from ticoann/improve_state_search
  - Merge pull request #5112 from qunox/updateUserFileCache
  - update UserFileCache.py for CRAB3 Client upload log
  - 0.9.95pre5
  - Merge pull request #5089 from ticoann/prep_id_add
  - Merge pull request #5110 from ticoann/premixing_fetch
  - allow MC workflows to contains a DataMixingModule and still be using MCPileup parameter to set the input dataset
  - change cheking the status for simpler way
  - Merge pull request #5108 from ticoann/fix
  - fix previous status function
  - Merge pull request #5107 from holzman/fnal-srmcp-only-for-srm
  - Merge pull request #5103 from ticoann/add_wq_delete_function
  - Merge pull request #5104 from ticoann/wmbs_helper_unittest_fix
  - fixes WMBSHelper_t
  - add delete in workqueue script
  - Merge pull request #4711 from hufnagel/cvmfs-stageout
  - Merge pull request #4468 from hufnagel/optimizesibling
  - Merge pull request #5101 from hufnagel/spec-defaults
  - optimize sibgling subscription DAO
  - make couchdbname parameter optional for PromptReco spec
  - modify lcg-cp stageout code to support grid UI from cvmfs
  - Only use SRM stageout for srm:// URLs for FNAL stageout
  - Merge pull request #5095 from mmascher/master
  - Merge pull request #5097 from juztas/master
  - Update test json files
  - Merge pull request #5096 from mmascher/invalidFiles
  - Add invalid file flag to DBS3Reader.listDatasetFileDetails API
  - Merge pull request #4993 from hufnagel/harvest-noafs
  - Merge pull request #5052 from AndresTanasijczuk/couchskelfix
  - Add the possibility to upload logfiles to the crabcache
  - Merge pull request #5072 from mmascher/listfileblocklocations
  - Merge pull request #5083 from ticoann/fix_stageout_fnal
  - Merge pull request #5093 from ericvaandering/new_lumi
  - Merge pull request #5088 from ticoann/improve_taskarchiver_query
  - Add CMSSW LumiList to WMCore
  - Merge pull request #5090 from ticoann/fix_couchdb_url_unittest
  - fix couch url for unittest - getting it from env
  - improve task archiver query performance
  - add PrepID in dbs
  - Merge pull request #5084 from hufnagel/multiple-promptcalibprod
  - rm file before stage out saftey net for eos bug
  - Merge pull request #5082 from amaltaro/patch-addDisk
  - Do not add Disk endpoints by default, but provide a new option for it; removed duplicated SEs
  - Merge pull request #5081 from mmascher/master
  - Initialize trustedRetrievers variable in WMCore.proxy
  - Use temporary (process dependant) proxy name in Proxy.logonRenewMyProxy to avoid concurrency issues
  - 0.9.95pre4
  - Merge pull request #5079 from ticoann/event_lumi_taskchain
  - fix aborted fail from assignment
  - set the default value for event per lumi
  - Merge pull request #5077 from lucacopa/filter_disk_warnings
  - This fixes the alarm for /lustre/unmerged in FNAL machines
  - Merge pull request #5026 from ticoann/refactor_fnal_stageout
  - support multiple PromptCalibprod
  - bulk phedex call in listFileBlockLocation
  - Merge pull request #5070 from tsarangi/submitsh
  - Include proper conditional checks for CVMFS detection Minor change in the error message
  - real patch for disk stageout FNAL
  - 0.9.95pre3
  - Merge pull request #5068 from ticoann/add_event_per_lumi_gui
  - Merge pull request #5065 from ticoann/fix_multi_core
  - add event per lumi option is the html page
  - Revert "fixing issue #4992"
  - Merge pull request #4996 from lucacopa/storeResults_scripts
  - 0.9.95pre2
  - Merge pull request #5061 from yuyiguo/LHE
  - update Lexicon.py and Lexicon_t.py for LHE data.
  - Merge pull request #5006 from AndresTanasijczuk/HandleCISEExceptInBWT
  - Scripts for StoreResults
  - Add files jquery.evently.js and jquery.mustache.js to couchskel, plus two fixes that seem to be needed when using evently (hardcode design document name and add a rewrite rule).
  - Merge pull request #5059 from alexanderrichards/multicore_fix_patch
  - patch to default multicore to false
  - 0.9.95pre1
  - Merge pull request #4961 from juztas/master
  - Merge pull request #5035 from alexanderrichards/multicore_fix
  - Merge pull request #5055 from mmascher/master
  - Merge pull request #5058 from ticoann/wmstats_state_transition
  - Merge pull request #5057 from ticoann/reqmgr_400_error_verbose
  - add announced as allowed transition from completed
  - add verbose message for 400 error. Need to check this doesn't reveal any secrete informaiton
  - Merge pull request #5056 from ticoann/lhe_event_fix
  - Add dependency for crabcache in setup script
  - fix lhe eventperlumi in task chain
  - 0.9.94d
  - Merge pull request #5024 from ticoann/reqmgr_fail_transiton
  - Merge pull request #5045 from ticoann/dbs_reader_fix
  - Merge pull request #5039 from mmascher/master
  - Merge pull request #5050 from ticoann/another_dbs_upload_fix
  - only delete the key when exist. Not sure why different block has different key
  - Merge pull request #5046 from ticoann/dbs_input_fix
  - add workflow to key to remove.
  - Refactor lexicon: extract regexp strings from methods. Needed for CRAB3
  - Use PhEDEx to locate blocks/dataset instead of dbs
  - Merge pull request #5025 from ticoann/fix_acdc_for_testsetupwq
  - Merge pull request #5029 from ticoann/fix_dbsbuffer_complete_check_query
  - Merge pull request #5038 from amaltaro/updt_FrontierID
  - Merge pull request #5041 from ticoann/block_completion_fix
  - fix missing workflow retrieval
  - Remove obsolete name parameter in UFC
  - set FRONTIER_ID variable to the requestName
  - fixing issue #4992
  - fix return format of the GetCompletedWorkflows
  - Merge pull request #5027 from hufnagel/dbs_workflow_complete
  - fix bug in dbs workflow completion query
  - fix ACDC installation for test mode
  - Merge pull request #5022 from juztas/master
  - Merge pull request #5023 from ticoann/dbs3_open_block_query
  - allow failed -> rejected transition
  - fix open block query
  - New ReDigi workflow for testing
  - Handle all the CouchError exceptions plus the CouchConnectionError exception when calling HeartbeatAPI.updateWorkerHeartbeat() in event loop.
  - 0.9.94c
  - Merge pull request #4979 from ticoann/set_close_block_with_complete
  - Merge pull request #5017 from ticoann/hack_couch_error_acdc
  - Merge pull request #5002 from ticoann/phexed_inject_open_block
  - Merge pull request #5001 from ticoann/fix_analytics_data_collector_bug
  - Merge pull request #4995 from hufnagel/t0temp-unmerged
  - hack when couch error occurs.
  - 0.9.94b
  - Merge pull request #5016 from ticoann/fix_store_result_lfn
  - add store result lfn test
  - Lexicon validation missing for storeResults mergedLFN
  - Merge pull request #5015 from ticoann/fix_workqueue_element_sorting
  - Merge pull request #5009 from ticoann/fix_lhe_event_lumi
  - Merge pull request #5013 from ticoann/fix_location_none_case
  - fix workqueue creation time setting
  - let the location mapper retry when data location is not set first time
  - fix lhe input file and event per lumi option
  - inject PhEDEx blocks when block is open
  - Merge pull request #4999 from lucacopa/component_crash
  - This is a temporary fix to #4793
  - fix AnalyticsDataCollector reporting
  - Merge pull request #4990 from lucacopa/jobs_to_drain_sites
  - Merge pull request #4988 from ticoann/fix_dbs_buffer_se
  - This fixes #4898
  - allow unmerged in LFN for Tier0 files
  - 0.9.94a
  - Merge pull request #4956 from AndresTanasijczuk/master
  - Merge pull request #4985 from mmascher/master
  - support dqm and alca harvesting on AI nodes without AFS
  - Merge pull request #4987 from ticoann/reqmgr2_index_page_fix
  - fix dbsbuffer not associating file to se
  - temp fix for reqmgr index page
  - close block when workflow is completed
  - Use voms-proxy-info instead of grid-cert-info. Fixes #4924
  - Update TrivialFileCatalog for ASO
  - Add cert and ckey arguments in Database constructor and pass them to CouchDBRequests. Add ckey and cert attributes in CouchServer and use them when connecting/creating a Database.

0.9.94 to 0.9.95pre5:
  - Merge pull request #5089 from ticoann/prep_id_add
  - Merge pull request #5110 from ticoann/premixing_fetch
  - allow MC workflows to contains a DataMixingModule and still be using MCPileup parameter to set the input dataset
  - Merge pull request #5108 from ticoann/fix
  - fix previous status function
  - Merge pull request #5107 from holzman/fnal-srmcp-only-for-srm
  - Merge pull request #5103 from ticoann/add_wq_delete_function
  - Merge pull request #5104 from ticoann/wmbs_helper_unittest_fix
  - fixes WMBSHelper_t
  - add delete in workqueue script
  - Merge pull request #4711 from hufnagel/cvmfs-stageout
  - Merge pull request #4468 from hufnagel/optimizesibling
  - Merge pull request #5101 from hufnagel/spec-defaults
  - optimize sibgling subscription DAO
  - make couchdbname parameter optional for PromptReco spec
  - modify lcg-cp stageout code to support grid UI from cvmfs
  - Only use SRM stageout for srm:// URLs for FNAL stageout
  - Merge pull request #5095 from mmascher/master
  - Merge pull request #5097 from juztas/master
  - Update test json files
  - Merge pull request #5096 from mmascher/invalidFiles
  - Add invalid file flag to DBS3Reader.listDatasetFileDetails API
  - Merge pull request #4993 from hufnagel/harvest-noafs
  - Merge pull request #5052 from AndresTanasijczuk/couchskelfix
  - Add the possibility to upload logfiles to the crabcache
  - Merge pull request #5072 from mmascher/listfileblocklocations
  - Merge pull request #5083 from ticoann/fix_stageout_fnal
  - Merge pull request #5093 from ericvaandering/new_lumi
  - Merge pull request #5088 from ticoann/improve_taskarchiver_query
  - Add CMSSW LumiList to WMCore
  - Merge pull request #5090 from ticoann/fix_couchdb_url_unittest
  - fix couch url for unittest - getting it from env
  - improve task archiver query performance
  - add PrepID in dbs
  - Merge pull request #5084 from hufnagel/multiple-promptcalibprod
  - rm file before stage out saftey net for eos bug
  - Merge pull request #5082 from amaltaro/patch-addDisk
  - Do not add Disk endpoints by default, but provide a new option for it; removed duplicated SEs
  - Merge pull request #5081 from mmascher/master
  - Initialize trustedRetrievers variable in WMCore.proxy
  - Use temporary (process dependant) proxy name in Proxy.logonRenewMyProxy to avoid concurrency issues
  - 0.9.95pre4
  - Merge pull request #5079 from ticoann/event_lumi_taskchain
  - fix aborted fail from assignment
  - set the default value for event per lumi
  - Merge pull request #5077 from lucacopa/filter_disk_warnings
  - This fixes the alarm for /lustre/unmerged in FNAL machines
  - Merge pull request #5026 from ticoann/refactor_fnal_stageout
  - support multiple PromptCalibprod
  - bulk phedex call in listFileBlockLocation
  - Merge pull request #5070 from tsarangi/submitsh
  - Include proper conditional checks for CVMFS detection Minor change in the error message
  - real patch for disk stageout FNAL
  - 0.9.95pre3
  - Merge pull request #5068 from ticoann/add_event_per_lumi_gui
  - Merge pull request #5065 from ticoann/fix_multi_core
  - add event per lumi option is the html page
  - Revert "fixing issue #4992"
  - Merge pull request #4996 from lucacopa/storeResults_scripts
  - 0.9.95pre2
  - Merge pull request #5061 from yuyiguo/LHE
  - update Lexicon.py and Lexicon_t.py for LHE data.
  - Merge pull request #5006 from AndresTanasijczuk/HandleCISEExceptInBWT
  - Scripts for StoreResults
  - Add files jquery.evently.js and jquery.mustache.js to couchskel, plus two fixes that seem to be needed when using evently (hardcode design document name and add a rewrite rule).
  - Merge pull request #5059 from alexanderrichards/multicore_fix_patch
  - patch to default multicore to false
  - 0.9.95pre1
  - Merge pull request #4961 from juztas/master
  - Merge pull request #5035 from alexanderrichards/multicore_fix
  - Merge pull request #5055 from mmascher/master
  - Merge pull request #5058 from ticoann/wmstats_state_transition
  - Merge pull request #5057 from ticoann/reqmgr_400_error_verbose
  - add announced as allowed transition from completed
  - add verbose message for 400 error. Need to check this doesn't reveal any secrete informaiton
  - Merge pull request #5056 from ticoann/lhe_event_fix
  - Add dependency for crabcache in setup script
  - fix lhe eventperlumi in task chain
  - 0.9.94d
  - Merge pull request #5024 from ticoann/reqmgr_fail_transiton
  - Merge pull request #5045 from ticoann/dbs_reader_fix
  - Merge pull request #5039 from mmascher/master
  - Merge pull request #5050 from ticoann/another_dbs_upload_fix
  - only delete the key when exist. Not sure why different block has different key
  - Merge pull request #5046 from ticoann/dbs_input_fix
  - add workflow to key to remove.
  - Refactor lexicon: extract regexp strings from methods. Needed for CRAB3
  - Use PhEDEx to locate blocks/dataset instead of dbs
  - Merge pull request #5025 from ticoann/fix_acdc_for_testsetupwq
  - Merge pull request #5029 from ticoann/fix_dbsbuffer_complete_check_query
  - Merge pull request #5038 from amaltaro/updt_FrontierID
  - Merge pull request #5041 from ticoann/block_completion_fix
  - fix missing workflow retrieval
  - Remove obsolete name parameter in UFC
  - set FRONTIER_ID variable to the requestName
  - fixing issue #4992
  - fix return format of the GetCompletedWorkflows
  - Merge pull request #5027 from hufnagel/dbs_workflow_complete
  - fix bug in dbs workflow completion query
  - fix ACDC installation for test mode
  - Merge pull request #5022 from juztas/master
  - Merge pull request #5023 from ticoann/dbs3_open_block_query
  - allow failed -> rejected transition
  - fix open block query
  - New ReDigi workflow for testing
  - Handle all the CouchError exceptions plus the CouchConnectionError exception when calling HeartbeatAPI.updateWorkerHeartbeat() in event loop.
  - 0.9.94c
  - Merge pull request #4979 from ticoann/set_close_block_with_complete
  - Merge pull request #5017 from ticoann/hack_couch_error_acdc
  - Merge pull request #5002 from ticoann/phexed_inject_open_block
  - Merge pull request #5001 from ticoann/fix_analytics_data_collector_bug
  - Merge pull request #4995 from hufnagel/t0temp-unmerged
  - hack when couch error occurs.
  - 0.9.94b
  - Merge pull request #5016 from ticoann/fix_store_result_lfn
  - add store result lfn test
  - Lexicon validation missing for storeResults mergedLFN
  - Merge pull request #5015 from ticoann/fix_workqueue_element_sorting
  - Merge pull request #5009 from ticoann/fix_lhe_event_lumi
  - Merge pull request #5013 from ticoann/fix_location_none_case
  - fix workqueue creation time setting
  - let the location mapper retry when data location is not set first time
  - fix lhe input file and event per lumi option
  - inject PhEDEx blocks when block is open
  - Merge pull request #4999 from lucacopa/component_crash
  - This is a temporary fix to #4793
  - fix AnalyticsDataCollector reporting
  - Merge pull request #4990 from lucacopa/jobs_to_drain_sites
  - Merge pull request #4988 from ticoann/fix_dbs_buffer_se
  - This fixes #4898
  - allow unmerged in LFN for Tier0 files
  - 0.9.94a
  - Merge pull request #4956 from AndresTanasijczuk/master
  - Merge pull request #4985 from mmascher/master
  - support dqm and alca harvesting on AI nodes without AFS
  - Merge pull request #4987 from ticoann/reqmgr2_index_page_fix
  - fix dbsbuffer not associating file to se
  - temp fix for reqmgr index page
  - close block when workflow is completed
  - Use voms-proxy-info instead of grid-cert-info. Fixes #4924
  - Update TrivialFileCatalog for ASO
  - Add cert and ckey arguments in Database constructor and pass them to CouchDBRequests. Add ckey and cert attributes in CouchServer and use them when connecting/creating a Database.

0.9.94 to 0.9.95pre4:
  - Merge pull request #5079 from ticoann/event_lumi_taskchain
  - fix aborted fail from assignment
  - set the default value for event per lumi
  - Merge pull request #5077 from lucacopa/filter_disk_warnings
  - This fixes the alarm for /lustre/unmerged in FNAL machines
  - Merge pull request #5026 from ticoann/refactor_fnal_stageout
  - Merge pull request #5070 from tsarangi/submitsh
  - Include proper conditional checks for CVMFS detection Minor change in the error message
  - real patch for disk stageout FNAL
  - 0.9.95pre3
  - Merge pull request #5068 from ticoann/add_event_per_lumi_gui
  - Merge pull request #5065 from ticoann/fix_multi_core
  - add event per lumi option is the html page
  - Revert "fixing issue #4992"
  - Merge pull request #4996 from lucacopa/storeResults_scripts
  - 0.9.95pre2
  - Merge pull request #5061 from yuyiguo/LHE
  - update Lexicon.py and Lexicon_t.py for LHE data.
  - Merge pull request #5006 from AndresTanasijczuk/HandleCISEExceptInBWT
  - Scripts for StoreResults
  - Merge pull request #5059 from alexanderrichards/multicore_fix_patch
  - patch to default multicore to false
  - 0.9.95pre1
  - Merge pull request #4961 from juztas/master
  - Merge pull request #5035 from alexanderrichards/multicore_fix
  - Merge pull request #5055 from mmascher/master
  - Merge pull request #5058 from ticoann/wmstats_state_transition
  - Merge pull request #5057 from ticoann/reqmgr_400_error_verbose
  - add announced as allowed transition from completed
  - add verbose message for 400 error. Need to check this doesn't reveal any secrete informaiton
  - Merge pull request #5056 from ticoann/lhe_event_fix
  - Add dependency for crabcache in setup script
  - fix lhe eventperlumi in task chain
  - 0.9.94d
  - Merge pull request #5024 from ticoann/reqmgr_fail_transiton
  - Merge pull request #5045 from ticoann/dbs_reader_fix
  - Merge pull request #5039 from mmascher/master
  - Merge pull request #5050 from ticoann/another_dbs_upload_fix
  - only delete the key when exist. Not sure why different block has different key
  - Merge pull request #5046 from ticoann/dbs_input_fix
  - add workflow to key to remove.
  - Refactor lexicon: extract regexp strings from methods. Needed for CRAB3
  - Use PhEDEx to locate blocks/dataset instead of dbs
  - Merge pull request #5025 from ticoann/fix_acdc_for_testsetupwq
  - Merge pull request #5029 from ticoann/fix_dbsbuffer_complete_check_query
  - Merge pull request #5038 from amaltaro/updt_FrontierID
  - Merge pull request #5041 from ticoann/block_completion_fix
  - fix missing workflow retrieval
  - Remove obsolete name parameter in UFC
  - set FRONTIER_ID variable to the requestName
  - fixing issue #4992
  - fix return format of the GetCompletedWorkflows
  - Merge pull request #5027 from hufnagel/dbs_workflow_complete
  - fix bug in dbs workflow completion query
  - fix ACDC installation for test mode
  - Merge pull request #5022 from juztas/master
  - Merge pull request #5023 from ticoann/dbs3_open_block_query
  - allow failed -> rejected transition
  - fix open block query
  - New ReDigi workflow for testing
  - Handle all the CouchError exceptions plus the CouchConnectionError exception when calling HeartbeatAPI.updateWorkerHeartbeat() in event loop.
  - 0.9.94c
  - Merge pull request #4979 from ticoann/set_close_block_with_complete
  - Merge pull request #5017 from ticoann/hack_couch_error_acdc
  - Merge pull request #5002 from ticoann/phexed_inject_open_block
  - Merge pull request #5001 from ticoann/fix_analytics_data_collector_bug
  - Merge pull request #4995 from hufnagel/t0temp-unmerged
  - hack when couch error occurs.
  - 0.9.94b
  - Merge pull request #5016 from ticoann/fix_store_result_lfn
  - add store result lfn test
  - Lexicon validation missing for storeResults mergedLFN
  - Merge pull request #5015 from ticoann/fix_workqueue_element_sorting
  - Merge pull request #5009 from ticoann/fix_lhe_event_lumi
  - Merge pull request #5013 from ticoann/fix_location_none_case
  - fix workqueue creation time setting
  - let the location mapper retry when data location is not set first time
  - fix lhe input file and event per lumi option
  - inject PhEDEx blocks when block is open
  - Merge pull request #4999 from lucacopa/component_crash
  - This is a temporary fix to #4793
  - fix AnalyticsDataCollector reporting
  - Merge pull request #4990 from lucacopa/jobs_to_drain_sites
  - Merge pull request #4988 from ticoann/fix_dbs_buffer_se
  - This fixes #4898
  - allow unmerged in LFN for Tier0 files
  - 0.9.94a
  - Merge pull request #4956 from AndresTanasijczuk/master
  - Merge pull request #4985 from mmascher/master
  - Merge pull request #4987 from ticoann/reqmgr2_index_page_fix
  - fix dbsbuffer not associating file to se
  - temp fix for reqmgr index page
  - close block when workflow is completed
  - Use voms-proxy-info instead of grid-cert-info. Fixes #4924
  - Update TrivialFileCatalog for ASO
  - Add cert and ckey arguments in Database constructor and pass them to CouchDBRequests. Add ckey and cert attributes in CouchServer and use them when connecting/creating a Database.

0.9.94 to 0.9.95pre3:
  - Merge pull request #5068 from ticoann/add_event_per_lumi_gui
  - Merge pull request #5065 from ticoann/fix_multi_core
  - add event per lumi option is the html page
  - Revert "fixing issue #4992"
  - Merge pull request #4996 from lucacopa/storeResults_scripts
  - 0.9.95pre2
  - Merge pull request #5061 from yuyiguo/LHE
  - update Lexicon.py and Lexicon_t.py for LHE data.
  - Merge pull request #5006 from AndresTanasijczuk/HandleCISEExceptInBWT
  - Scripts for StoreResults
  - Merge pull request #5059 from alexanderrichards/multicore_fix_patch
  - patch to default multicore to false
  - 0.9.95pre1
  - Merge pull request #4961 from juztas/master
  - Merge pull request #5035 from alexanderrichards/multicore_fix
  - Merge pull request #5055 from mmascher/master
  - Merge pull request #5058 from ticoann/wmstats_state_transition
  - Merge pull request #5057 from ticoann/reqmgr_400_error_verbose
  - add announced as allowed transition from completed
  - add verbose message for 400 error. Need to check this doesn't reveal any secrete informaiton
  - Merge pull request #5056 from ticoann/lhe_event_fix
  - Add dependency for crabcache in setup script
  - fix lhe eventperlumi in task chain
  - 0.9.94d
  - Merge pull request #5024 from ticoann/reqmgr_fail_transiton
  - Merge pull request #5045 from ticoann/dbs_reader_fix
  - Merge pull request #5039 from mmascher/master
  - Merge pull request #5050 from ticoann/another_dbs_upload_fix
  - only delete the key when exist. Not sure why different block has different key
  - Merge pull request #5046 from ticoann/dbs_input_fix
  - add workflow to key to remove.
  - Refactor lexicon: extract regexp strings from methods. Needed for CRAB3
  - Use PhEDEx to locate blocks/dataset instead of dbs
  - Merge pull request #5025 from ticoann/fix_acdc_for_testsetupwq
  - Merge pull request #5029 from ticoann/fix_dbsbuffer_complete_check_query
  - Merge pull request #5038 from amaltaro/updt_FrontierID
  - Merge pull request #5041 from ticoann/block_completion_fix
  - fix missing workflow retrieval
  - Remove obsolete name parameter in UFC
  - set FRONTIER_ID variable to the requestName
  - fixing issue #4992
  - fix return format of the GetCompletedWorkflows
  - Merge pull request #5027 from hufnagel/dbs_workflow_complete
  - fix bug in dbs workflow completion query
  - fix ACDC installation for test mode
  - Merge pull request #5022 from juztas/master
  - Merge pull request #5023 from ticoann/dbs3_open_block_query
  - allow failed -> rejected transition
  - fix open block query
  - New ReDigi workflow for testing
  - Handle all the CouchError exceptions plus the CouchConnectionError exception when calling HeartbeatAPI.updateWorkerHeartbeat() in event loop.
  - 0.9.94c
  - Merge pull request #4979 from ticoann/set_close_block_with_complete
  - Merge pull request #5017 from ticoann/hack_couch_error_acdc
  - Merge pull request #5002 from ticoann/phexed_inject_open_block
  - Merge pull request #5001 from ticoann/fix_analytics_data_collector_bug
  - Merge pull request #4995 from hufnagel/t0temp-unmerged
  - hack when couch error occurs.
  - 0.9.94b
  - Merge pull request #5016 from ticoann/fix_store_result_lfn
  - add store result lfn test
  - Lexicon validation missing for storeResults mergedLFN
  - Merge pull request #5015 from ticoann/fix_workqueue_element_sorting
  - Merge pull request #5009 from ticoann/fix_lhe_event_lumi
  - Merge pull request #5013 from ticoann/fix_location_none_case
  - fix workqueue creation time setting
  - let the location mapper retry when data location is not set first time
  - fix lhe input file and event per lumi option
  - inject PhEDEx blocks when block is open
  - Merge pull request #4999 from lucacopa/component_crash
  - This is a temporary fix to #4793
  - fix AnalyticsDataCollector reporting
  - Merge pull request #4990 from lucacopa/jobs_to_drain_sites
  - Merge pull request #4988 from ticoann/fix_dbs_buffer_se
  - This fixes #4898
  - allow unmerged in LFN for Tier0 files
  - 0.9.94a
  - Merge pull request #4956 from AndresTanasijczuk/master
  - Merge pull request #4985 from mmascher/master
  - Merge pull request #4987 from ticoann/reqmgr2_index_page_fix
  - fix dbsbuffer not associating file to se
  - temp fix for reqmgr index page
  - close block when workflow is completed
  - Use voms-proxy-info instead of grid-cert-info. Fixes #4924
  - Update TrivialFileCatalog for ASO
  - Add cert and ckey arguments in Database constructor and pass them to CouchDBRequests. Add ckey and cert attributes in CouchServer and use them when connecting/creating a Database.

0.9.94 to 0.9.95pre2:
  - Merge pull request #5061 from yuyiguo/LHE
  - update Lexicon.py and Lexicon_t.py for LHE data.
  - Merge pull request #5006 from AndresTanasijczuk/HandleCISEExceptInBWT
  - Merge pull request #5059 from alexanderrichards/multicore_fix_patch
  - patch to default multicore to false
  - 0.9.95pre1
  - Merge pull request #4961 from juztas/master
  - Merge pull request #5035 from alexanderrichards/multicore_fix
  - Merge pull request #5055 from mmascher/master
  - Merge pull request #5058 from ticoann/wmstats_state_transition
  - Merge pull request #5057 from ticoann/reqmgr_400_error_verbose
  - add announced as allowed transition from completed
  - add verbose message for 400 error. Need to check this doesn't reveal any secrete informaiton
  - Merge pull request #5056 from ticoann/lhe_event_fix
  - Add dependency for crabcache in setup script
  - fix lhe eventperlumi in task chain
  - 0.9.94d
  - Merge pull request #5024 from ticoann/reqmgr_fail_transiton
  - Merge pull request #5045 from ticoann/dbs_reader_fix
  - Merge pull request #5039 from mmascher/master
  - Merge pull request #5050 from ticoann/another_dbs_upload_fix
  - only delete the key when exist. Not sure why different block has different key
  - Merge pull request #5046 from ticoann/dbs_input_fix
  - add workflow to key to remove.
  - Refactor lexicon: extract regexp strings from methods. Needed for CRAB3
  - Use PhEDEx to locate blocks/dataset instead of dbs
  - Merge pull request #5025 from ticoann/fix_acdc_for_testsetupwq
  - Merge pull request #5029 from ticoann/fix_dbsbuffer_complete_check_query
  - Merge pull request #5038 from amaltaro/updt_FrontierID
  - Merge pull request #5041 from ticoann/block_completion_fix
  - fix missing workflow retrieval
  - Remove obsolete name parameter in UFC
  - set FRONTIER_ID variable to the requestName
  - fixing issue #4992
  - fix return format of the GetCompletedWorkflows
  - Merge pull request #5027 from hufnagel/dbs_workflow_complete
  - fix bug in dbs workflow completion query
  - fix ACDC installation for test mode
  - Merge pull request #5022 from juztas/master
  - Merge pull request #5023 from ticoann/dbs3_open_block_query
  - allow failed -> rejected transition
  - fix open block query
  - New ReDigi workflow for testing
  - Handle all the CouchError exceptions plus the CouchConnectionError exception when calling HeartbeatAPI.updateWorkerHeartbeat() in event loop.
  - 0.9.94c
  - Merge pull request #4979 from ticoann/set_close_block_with_complete
  - Merge pull request #5017 from ticoann/hack_couch_error_acdc
  - Merge pull request #5002 from ticoann/phexed_inject_open_block
  - Merge pull request #5001 from ticoann/fix_analytics_data_collector_bug
  - Merge pull request #4995 from hufnagel/t0temp-unmerged
  - hack when couch error occurs.
  - 0.9.94b
  - Merge pull request #5016 from ticoann/fix_store_result_lfn
  - add store result lfn test
  - Lexicon validation missing for storeResults mergedLFN
  - Merge pull request #5015 from ticoann/fix_workqueue_element_sorting
  - Merge pull request #5009 from ticoann/fix_lhe_event_lumi
  - Merge pull request #5013 from ticoann/fix_location_none_case
  - fix workqueue creation time setting
  - let the location mapper retry when data location is not set first time
  - fix lhe input file and event per lumi option
  - inject PhEDEx blocks when block is open
  - Merge pull request #4999 from lucacopa/component_crash
  - This is a temporary fix to #4793
  - fix AnalyticsDataCollector reporting
  - Merge pull request #4990 from lucacopa/jobs_to_drain_sites
  - Merge pull request #4988 from ticoann/fix_dbs_buffer_se
  - This fixes #4898
  - allow unmerged in LFN for Tier0 files
  - 0.9.94a
  - Merge pull request #4956 from AndresTanasijczuk/master
  - Merge pull request #4985 from mmascher/master
  - Merge pull request #4987 from ticoann/reqmgr2_index_page_fix
  - fix dbsbuffer not associating file to se
  - temp fix for reqmgr index page
  - close block when workflow is completed
  - Use voms-proxy-info instead of grid-cert-info. Fixes #4924
  - Update TrivialFileCatalog for ASO
  - Add cert and ckey arguments in Database constructor and pass them to CouchDBRequests. Add ckey and cert attributes in CouchServer and use them when connecting/creating a Database.

0.9.94 to 0.9.95pre1:
  - Merge pull request #4961 from juztas/master
  - Merge pull request #5035 from alexanderrichards/multicore_fix
  - Merge pull request #5055 from mmascher/master
  - Merge pull request #5058 from ticoann/wmstats_state_transition
  - Merge pull request #5057 from ticoann/reqmgr_400_error_verbose
  - add announced as allowed transition from completed
  - add verbose message for 400 error. Need to check this doesn't reveal any secrete informaiton
  - Merge pull request #5056 from ticoann/lhe_event_fix
  - Add dependency for crabcache in setup script
  - fix lhe eventperlumi in task chain
  - 0.9.94d
  - Merge pull request #5024 from ticoann/reqmgr_fail_transiton
  - Merge pull request #5045 from ticoann/dbs_reader_fix
  - Merge pull request #5039 from mmascher/master
  - Merge pull request #5050 from ticoann/another_dbs_upload_fix
  - only delete the key when exist. Not sure why different block has different key
  - Merge pull request #5046 from ticoann/dbs_input_fix
  - add workflow to key to remove.
  - Refactor lexicon: extract regexp strings from methods. Needed for CRAB3
  - Use PhEDEx to locate blocks/dataset instead of dbs
  - Merge pull request #5025 from ticoann/fix_acdc_for_testsetupwq
  - Merge pull request #5029 from ticoann/fix_dbsbuffer_complete_check_query
  - Merge pull request #5038 from amaltaro/updt_FrontierID
  - Merge pull request #5041 from ticoann/block_completion_fix
  - fix missing workflow retrieval
  - Remove obsolete name parameter in UFC
  - set FRONTIER_ID variable to the requestName
  - fixing issue #4992
  - fix return format of the GetCompletedWorkflows
  - Merge pull request #5027 from hufnagel/dbs_workflow_complete
  - fix bug in dbs workflow completion query
  - fix ACDC installation for test mode
  - Merge pull request #5022 from juztas/master
  - Merge pull request #5023 from ticoann/dbs3_open_block_query
  - allow failed -> rejected transition
  - fix open block query
  - New ReDigi workflow for testing
  - 0.9.94c
  - Merge pull request #4979 from ticoann/set_close_block_with_complete
  - Merge pull request #5017 from ticoann/hack_couch_error_acdc
  - Merge pull request #5002 from ticoann/phexed_inject_open_block
  - Merge pull request #5001 from ticoann/fix_analytics_data_collector_bug
  - Merge pull request #4995 from hufnagel/t0temp-unmerged
  - hack when couch error occurs.
  - 0.9.94b
  - Merge pull request #5016 from ticoann/fix_store_result_lfn
  - add store result lfn test
  - Lexicon validation missing for storeResults mergedLFN
  - Merge pull request #5015 from ticoann/fix_workqueue_element_sorting
  - Merge pull request #5009 from ticoann/fix_lhe_event_lumi
  - Merge pull request #5013 from ticoann/fix_location_none_case
  - fix workqueue creation time setting
  - let the location mapper retry when data location is not set first time
  - fix lhe input file and event per lumi option
  - inject PhEDEx blocks when block is open
  - Merge pull request #4999 from lucacopa/component_crash
  - This is a temporary fix to #4793
  - fix AnalyticsDataCollector reporting
  - Merge pull request #4990 from lucacopa/jobs_to_drain_sites
  - Merge pull request #4988 from ticoann/fix_dbs_buffer_se
  - This fixes #4898
  - allow unmerged in LFN for Tier0 files
  - 0.9.94a
  - Merge pull request #4956 from AndresTanasijczuk/master
  - Merge pull request #4985 from mmascher/master
  - Merge pull request #4987 from ticoann/reqmgr2_index_page_fix
  - fix dbsbuffer not associating file to se
  - temp fix for reqmgr index page
  - close block when workflow is completed
  - Use voms-proxy-info instead of grid-cert-info. Fixes #4924
  - Update TrivialFileCatalog for ASO
  - Add cert and ckey arguments in Database constructor and pass them to CouchDBRequests. Add ckey and cert attributes in CouchServer and use them when connecting/creating a Database.

0.9.94 to 0.9.94d:
  - Merge pull request #5024 from ticoann/reqmgr_fail_transiton
  - Merge pull request #5045 from ticoann/dbs_reader_fix
  - Merge pull request #5039 from mmascher/master
  - Merge pull request #5050 from ticoann/another_dbs_upload_fix
  - only delete the key when exist. Not sure why different block has different key
  - Merge pull request #5046 from ticoann/dbs_input_fix
  - add workflow to key to remove.
  - Refactor lexicon: extract regexp strings from methods. Needed for CRAB3
  - Use PhEDEx to locate blocks/dataset instead of dbs
  - Merge pull request #5025 from ticoann/fix_acdc_for_testsetupwq
  - Merge pull request #5029 from ticoann/fix_dbsbuffer_complete_check_query
  - Merge pull request #5038 from amaltaro/updt_FrontierID
  - Merge pull request #5041 from ticoann/block_completion_fix
  - fix missing workflow retrieval
  - Remove obsolete name parameter in UFC
  - set FRONTIER_ID variable to the requestName
  - fix return format of the GetCompletedWorkflows
  - Merge pull request #5027 from hufnagel/dbs_workflow_complete
  - fix bug in dbs workflow completion query
  - fix ACDC installation for test mode
  - Merge pull request #5022 from juztas/master
  - Merge pull request #5023 from ticoann/dbs3_open_block_query
  - allow failed -> rejected transition
  - fix open block query
  - New ReDigi workflow for testing
  - 0.9.94c
  - Merge pull request #4979 from ticoann/set_close_block_with_complete
  - Merge pull request #5017 from ticoann/hack_couch_error_acdc
  - Merge pull request #5002 from ticoann/phexed_inject_open_block
  - Merge pull request #5001 from ticoann/fix_analytics_data_collector_bug
  - Merge pull request #4995 from hufnagel/t0temp-unmerged
  - hack when couch error occurs.
  - 0.9.94b
  - Merge pull request #5016 from ticoann/fix_store_result_lfn
  - add store result lfn test
  - Lexicon validation missing for storeResults mergedLFN
  - Merge pull request #5015 from ticoann/fix_workqueue_element_sorting
  - Merge pull request #5009 from ticoann/fix_lhe_event_lumi
  - Merge pull request #5013 from ticoann/fix_location_none_case
  - fix workqueue creation time setting
  - let the location mapper retry when data location is not set first time
  - fix lhe input file and event per lumi option
  - inject PhEDEx blocks when block is open
  - Merge pull request #4999 from lucacopa/component_crash
  - This is a temporary fix to #4793
  - fix AnalyticsDataCollector reporting
  - Merge pull request #4990 from lucacopa/jobs_to_drain_sites
  - Merge pull request #4988 from ticoann/fix_dbs_buffer_se
  - This fixes #4898
  - allow unmerged in LFN for Tier0 files
  - 0.9.94a
  - Merge pull request #4956 from AndresTanasijczuk/master
  - Merge pull request #4985 from mmascher/master
  - Merge pull request #4987 from ticoann/reqmgr2_index_page_fix
  - fix dbsbuffer not associating file to se
  - temp fix for reqmgr index page
  - close block when workflow is completed
  - Use voms-proxy-info instead of grid-cert-info. Fixes #4924
  - Add cert and ckey arguments in Database constructor and pass them to CouchDBRequests. Add ckey and cert attributes in CouchServer and use them when connecting/creating a Database.

0.9.94 to 0.9.94c:
  - Merge pull request #4979 from ticoann/set_close_block_with_complete
  - Merge pull request #5017 from ticoann/hack_couch_error_acdc
  - Merge pull request #5002 from ticoann/phexed_inject_open_block
  - Merge pull request #5001 from ticoann/fix_analytics_data_collector_bug
  - Merge pull request #4995 from hufnagel/t0temp-unmerged
  - hack when couch error occurs.
  - 0.9.94b
  - Merge pull request #5016 from ticoann/fix_store_result_lfn
  - add store result lfn test
  - Lexicon validation missing for storeResults mergedLFN
  - Merge pull request #5015 from ticoann/fix_workqueue_element_sorting
  - Merge pull request #5009 from ticoann/fix_lhe_event_lumi
  - Merge pull request #5013 from ticoann/fix_location_none_case
  - fix workqueue creation time setting
  - let the location mapper retry when data location is not set first time
  - fix lhe input file and event per lumi option
  - inject PhEDEx blocks when block is open
  - Merge pull request #4999 from lucacopa/component_crash
  - This is a temporary fix to #4793
  - fix AnalyticsDataCollector reporting
  - Merge pull request #4990 from lucacopa/jobs_to_drain_sites
  - Merge pull request #4988 from ticoann/fix_dbs_buffer_se
  - This fixes #4898
  - allow unmerged in LFN for Tier0 files
  - 0.9.94a
  - Merge pull request #4956 from AndresTanasijczuk/master
  - Merge pull request #4985 from mmascher/master
  - Merge pull request #4987 from ticoann/reqmgr2_index_page_fix
  - fix dbsbuffer not associating file to se
  - temp fix for reqmgr index page
  - close block when workflow is completed
  - Use voms-proxy-info instead of grid-cert-info. Fixes #4924
  - Add cert and ckey arguments in Database constructor and pass them to CouchDBRequests. Add ckey and cert attributes in CouchServer and use them when connecting/creating a Database.

0.9.94 to 0.9.94b:
  - Merge pull request #5016 from ticoann/fix_store_result_lfn
  - add store result lfn test
  - Lexicon validation missing for storeResults mergedLFN
  - Merge pull request #5015 from ticoann/fix_workqueue_element_sorting
  - Merge pull request #5009 from ticoann/fix_lhe_event_lumi
  - Merge pull request #5013 from ticoann/fix_location_none_case
  - fix workqueue creation time setting
  - let the location mapper retry when data location is not set first time
  - fix lhe input file and event per lumi option
  - Merge pull request #4999 from lucacopa/component_crash
  - This is a temporary fix to #4793
  - Merge pull request #4990 from lucacopa/jobs_to_drain_sites
  - Merge pull request #4988 from ticoann/fix_dbs_buffer_se
  - This fixes #4898
  - 0.9.94a
  - Merge pull request #4956 from AndresTanasijczuk/master
  - Merge pull request #4985 from mmascher/master
  - Merge pull request #4987 from ticoann/reqmgr2_index_page_fix
  - fix dbsbuffer not associating file to se
  - temp fix for reqmgr index page
  - Use voms-proxy-info instead of grid-cert-info. Fixes #4924
  - Add cert and ckey arguments in Database constructor and pass them to CouchDBRequests. Add ckey and cert attributes in CouchServer and use them when connecting/creating a Database.

0.9.94 to 0.9.94a:
  - Merge pull request #4956 from AndresTanasijczuk/master
  - Merge pull request #4985 from mmascher/master
  - Merge pull request #4987 from ticoann/reqmgr2_index_page_fix
  - temp fix for reqmgr index page
  - Use voms-proxy-info instead of grid-cert-info. Fixes #4924
  - Add cert and ckey arguments in Database constructor and pass them to CouchDBRequests. Add ckey and cert attributes in CouchServer and use them when connecting/creating a Database.

0.9.93 to 0.9.94:
  - Merge pull request #4986 from ticoann/dbs3_location_call_change
  - fix getting local and prod instance for Datamapper, also change to new api to get location effiently

0.9.92 to 0.9.93:
  - Merge pull request #4983 from lucacopa/storeResults
  - Merge pull request #4982 from ticoann/add_merge_lfn_for_storeresult
  - Specs changes for StoreResults, DBS3 origin block location for DataLocationMapper
  - add store result merged lfn option in reqmgr webpage
  - Merge pull request #4976 from ticoann/change_transition
  - Merge pull request #4977 from alexanderrichards/timestamp_sorting
  - Merge pull request #4978 from alexanderrichards/LheInputFiles
  - Merge pull request #4954 from ticoann/workloadsummary_install_fix
  - don't allow rejected when workflow is assigned
  - 0.9.93pre1
  - Merge pull request #4973 from ticoann/lexicon_refactor2
  - refactor Lexicon to reduce the redundant regular expression definition Also add tight constraint for user data
  - don't install workloadsummary unless it is test mode
  - Merge pull request #4959 from ticoann/temp_test_lex
  - Merge pull request #4968 from ticoann/phedexinjector_config_fix
  - Merge pull request #4970 from hufnagel/remove-afs-alert
  - skip AFS cache dir in disk space check
  - fix dbs url used by PhEDEx
  - Merge pull request #4960 from bbockelm/suppress_print
  - Do not print to stdout when uploading files.
  - fix stage in bug
  - adding EventsPerLumi to the TaskChain Workload
  - Added LheInputFiles option to the TaskChain Workload
  - sorting workqueue elements by timestamp

0.9.92 to 0.9.93pre1:
  - Merge pull request #4973 from ticoann/lexicon_refactor2
  - refactor Lexicon to reduce the redundant regular expression definition Also add tight constraint for user data
  - Merge pull request #4959 from ticoann/temp_test_lex
  - Merge pull request #4968 from ticoann/phedexinjector_config_fix
  - Merge pull request #4970 from hufnagel/remove-afs-alert
  - skip AFS cache dir in disk space check
  - fix dbs url used by PhEDEx
  - Merge pull request #4960 from bbockelm/suppress_print
  - Do not print to stdout when uploading files.
  - fix stage in bug

0.9.91 to 0.9.92:
  - Merge pull request #4958 from giffels/dbs3-lexicon-fixes
  - Allow _ and numbers in physics group names
  - Merge pull request #4952 from bbockelm/crab3_improve_stageout_debugging1
  - Merge pull request #4955 from mmascher/master
  - Refactor TAG_COLLECTOR_URL variable
  - Fix the setup_dependencies for the CRAB3 TaskWorker
  - Merge pull request #4915 from mmascher/setproxyUI
  - Merge pull request #4951 from bbockelm/crab3_phedex_dep
  - Small improvements to the logging of the site-local-config for stageout.
  - Update crab taskworker dependencies to include PhEDEx client API.
  - Use RFC compliant proxies
  - Save the list of trusted retrievers in a variable for later use and include the myproxyAccount variable in the credname hash computation
  - Different format for grid-cert-info on OSG. Fixes #4921
  -  Source the UI with the script provided before checking if voms-proxy-âinit exists

0.9.90 to 0.9.91:
  - Merge pull request #4946 from ticoann/taskarichvier_indent_fix
  - fix indentation
  - Merge pull request #4944 from ticoann/fix_dbs3_closing
  - fix dbs block closing.

0.9.89 to 0.9.90:
  - Merge pull request #4893 from alexanderrichards/changestate_couchdb_connection_fix
  - Merge pull request #4934 from ticoann/add_more_config
  - Merge pull request #4943 from ticoann/lexicon_dbs3_yuyi
  - block length and processed DS length YG
  - add some urls in secrete file
  - patching for reconnection to couchdb if failed the first time

0.9.88 to 0.9.89:
  - Merge pull request #4929 from ticoann/stage_out_fix
  - Merge pull request #4930 from ticoann/phexdex_close_fix
  - Merge pull request #4925 from ticoann/dbs3_listRuns_fix
  - Merge pull request #4931 from ticoann/tag_url_fix
  - fix url change
  - fix dbs3 listRuns call - wrong parameter, also fix the Dataset spliting to handle dbs3 call
  - Merge pull request #4922 from ticoann/request_timeout
  - fix PhEDEx uploader closing block
  - fix FNAL stage out plugin for removal
  - increase timeout for couch call to 10 min and general call to 5 min
  - Merge pull request #4895 from hufnagel/taskarchiver-dashboardupload
  - make TasArchiver Reco performance upload optional
  - Merge pull request #4914 from ticoann/phedex_injector_recovery
  - add PhEDEx recovery code in PhEDExInjector

0.9.87 to 0.9.88:
  - Merge pull request #4903 from mmascher/master
  - Merge pull request #4901 from mmascher/mysql
  - Merge pull request #4909 from ticoann/dbs3_datastruct_fix
  - Squashed commit of the following:
  - Adjust crbserver dependencies
  - Fix regex for decoding grid-cert-info -enddate output in Credential/Proxy.py

0.9.86 to 0.9.87:
  - Merge pull request #4910 from hufnagel/promptreco-blockclose
  - Merge pull request #4908 from HassenRiahi/FixASODeps
  - Merge pull request #4900 from HassenRiahi/AdduserNameDnMethod_1
  - Update ASO dependencies.
  - Merge pull request #4905 from ticoann/dbs3_only_config
  - change to use only DBS3Uploader
  - Merge pull request #4857 from ticoann/fnal_eos_fix
  - Merge pull request #4860 from alexanderrichards/acdc_modconfig_fix
  - make promptreco block closing configurable
  - Add userNameDN method clearing the cache.
  - Merge pull request #4894 from mmascher/mysql
  - add MySQL compatibility
  - Merge pull request #4724 from samircury/lumi-perf-dashboard-report
  - use xrdcp
  - fix for acdc
  - Adds Reconstruction performance reporting to DashBoard, fixes #4329

0.9.85 to 0.9.86:
  - fix DBS3 Reader test. pull request #4888 from ticoann
  - sync created job number with running and pending. pull request #4887 from ticoann
  - Add CRAB2 processing dataset names to Lexicon.py. pull request #4885 from giffels
  - Add CRAB2 lfns to Lexicon.py. pull request #4884 from giffels
  - fix promptreco lfn. pull request #4882 from hufnagel
  - Add a method to retrieve the number of days left in the user certificate. pull request #4881 from mmascher
  - fix assigning variable before definition bug. pull request #4874 from ticoann
  - fix the dbs primary dataset type. pull request #4841 from ticoann

0.9.84 to 0.9.85:
  - Add UFC as a dependency to CRABClient. pull request #4868 from bbockelm
  - Get rid of --voms cms when doing myproxy-init. pull request #4867 from mmascher
  - Add config_couch_instance to ASO config for CMSWEB deployment. pull request #4862 from HassenRiahi
  - Updating oneEventMode for WMCore. pull request #4859 from PerilousApricot
  - Move DB imports out of module-level. pull request #4858 from PerilousApricot
  - add option for Tier0 specific LFNs. pull request #4861 from hufnagel
  - Add WMCore.Services.UserFileCache dependency for crabstaskworker. pull request #4854 from mmascher
  - fix phedex injection for dbs3. pull request #4853 from ticoann
  - fix cp stageout to always create 775 directories. pull request #4846 from hufnagel

0.9.83 to 0.9.84:
  - Merge pull request #4838 from ticoann/error_handler
  - Merge pull request #4850 from ticoann/fix_indent_error
  - Merge pull request #4848 from ticoann/site_matching_fix
  - fix indentation
  - Merge pull request #4849 from PerilousApricot/bugfix/crabserver-rpm-fix
  - Merge pull request #4847 from mmascher/arbitrary-prescript-CMSSW
  - Adding WMCore.WMSpec to crabserver
  - Merge pull request #4842 from ticoann/tier0_acqera_fix
  - Improve Scram runtime wrapper: allow to use an arbitrary file (even stdout)
  - fix potential location list
  - Merge pull request #4845 from mmascher/arbitrary-prescript-CMSSW
  - Merge pull request #4839 from ticoann/fix_resource_control_unit_test
  - Allow the execution of arbitrary scramPreScripts in the CMSSW executor
  - fix acquisionEra, processingVersion, processingString set when it is assigned initialization
  - Merge pull request #4836 from ticoann/wmagent_monitor_improvement
  - Merge pull request #4840 from ticoann/fix_bad_jobcode
  - fix bad job code
  - fix updateSiteInformation function
  - fixes #4832
  - Merge pull request #4826 from lucacopa/alarming_improvements
  - This Fixes #4820 and #4786 This combine patch includes:
  - wmstats disk couch process warning
  - Merge pull request #4835 from hufnagel/fixtypo-4822
  - fix typo in 4822 merged pull request
  - Merge pull request #4822 from hufnagel/http-debug
  - Merge pull request #4829 from ticoann/change_default_config_cache
  - Merge pull request #4830 from ticoann/add_wmstats_script
  - Merge pull request #4831 from ticoann/fix_job_submitter_typo
  - fix typo
  - add wmstats status change script
  - set default config cache name sync with production name
  - Merge pull request #4606 from hufnagel/removeiooverrides
  - Merge pull request #4828 from lucacopa/dbsUrl_configFile_fix
  - Fixes #4827
  - print out returned content from http errors
  - remove IO overrides

0.9.82 to 0.9.83:
  - Merge pull request #4824 from yuyiguo/hidata2
  - update Lexicon.py to handle 3 or 4 count of /store/hidata/... lfn by YG

0.9.81 to 0.9.82:
  - Merge pull request #4812 from ticoann/resource_control_fix
  - fix changeSiteState function
  - Merge pull request #4811 from ticoann/filter_success_from_wmstats
  - Merge pull request #4803 from ticoann/fix_job_reporting
  - Merge pull request #4806 from ticoann/merge_parentage_fix
  - Merge pull request #4804 from pkonst/fix-os-requirement
  - Merge pull request #4808 from ticoann/disk_postfix_fix
  - Merge pull request #4809 from ticoann/need_permission_to_access_reqmgr
  - Merge pull request #4810 from ticoann/fix_couchapp_init_script
  - fix couchapp init script
  - comment out reqmgr archive state update directly
  - fix Disk prefix filter
  - add unittest
  - filter successful jobs propagating to central wmstats
  - fix parentage for non merge job
  - fix local job couch view due transition change
  - Fixed job OS requirement in the JDL

0.9.79 to 0.9.81:
  - add task summary table.  Pull request #4794
  - get rid of -k option in myproxy-logon  and remove the server DN from my  myproxy credential name (now is only sha1(self.userDN).hexdigest()). Pull request #4789
  - Improve AnalyticsDataCollector reporting WMAgentConfig. Pull requests #4788, #4785
  - don't use WMAGENT_CONFIG env. Pull request #4784
  - change Oracle constraints. Pull request #4783
  - support for all in one test. Pull request #4778
  - added two json templates for reqmgr client, for hg1309. Pull request #4777
  - Fixes # 4618 : Remove tableSpaces and FK Constraints. Pull request #4774
  - set default state for wq calls. Pull request #4775
  - update the creation time job splitting samples. Pull request #4773
  - fix to import HTTPException. Pull request #4770
  - remove obsolete retry algorithm code. Pull request #4766
  - fix WorkQueue unittest. Pull request #4761
  - Add dashboard dependency to reqmgr2. Pull request #4757
  - Implement deterministic pileup support. Pull request #4752
  - Configure T1 disk sites overrride. Pull request #4739
  - Updating dependencies for crabserver, crabclient and aso. Pull request #4637

0.9.78 to 0.9.79:
  - add drain mode, handle replication error, filter stalled request, fix agent error nummber update. pull request #4751
  - Properly validate processed dataset. Pull request #4733
  - Undo the column sizes to the older values. DB complains about limitation. Need to figure out how to change default DB settings. Pull request #4732
  - Added wildcard support cmsnameToS(C)E for CRAB 2. Pull request #4731
  - Fix issue with None in parameter validation. Pull request #4730
  - Fix corner case in EventBased ACDC. Pull request #4728
  - Unit test fix after latest patch. Pull request #4726
  - Fixes #4618, Increased cache_dir, task, fwjr_path column sizes. Pull request #4725
  - ReqMgr2 software versions update problem fixed. Pull request #4723
  - add WMStep dep. Pull request #4722
  - add crabtaskworker system. Pull request #4721
  - Working Version of the updateSiteInfo. Pull request #4653
  - Add OS requirement to the jdl. Pull request #4719
  - Fix unit tests. Pull request #4717
  - ReqMgr2 request validation fixed. Pull request #4714
  - reqmgr2 get implementation and test (initial version). Pull request #4713
  - Workload validation refactoring. Pull request #4705
  - Fix query outdated in Oracle. Pull request #4710
  - temp fix for when site information is missing from fwjr. need to find why information is missing. Pull request 4708.
  - Fixes for DBS3 duplicate insertions. Pull request #4709
  - Improve the JobAccountant logging. pull request #4738
  - refactor ErrorHandler code. Pull request #4641

0.9.77 to 0.9.78:
  - ReqMgr2 request injection extended, polished. Pull request #4707.
  - add GQ LQ link and request alert for assigned, acquired and running status. Pull request #4704.
  - ReqMgr1, 2 - StoreResults injection. Pull request #4702.
  - ReqMgr2 request injection prototype. Pull request #4701.
  - Bugfix for JobUpdater. Pull request #4700.
  - ReqMgr2 unittests. Pull request #4697.
  - Continuing to silence jenkins
  - Trying to silence jenkins
  - SimpleMyProxy: use logger from arguments if there is one. Pull request #4694.
  - ReqMgr TaskChain request templates added. Pull request #4693.
  - RelValMC further clean up. Pull request #4691.
  - Fixed issue #4681. Increased VSS limit to 20411724. Pull request #4690.
  - Remove the RelVal MC Spec. Pull request #4687.
  - Remove PromptSkimming from the system. Pull request #4688.
  - Fixed WMExceptions code and duplicate/incorrect errors. issue 4623. Pull request #4685.
  - Add /store/mc/* to qualified lfn names. YG. Pull request #4655.

0.9.76 to 0.9.77:
  - add check on cert/proxy length. Pull request 4682.
  - check voms- exec. pull request #4680
  - Update cache area param for ASO. Pull request #4674
  - Add AMQ_AUTH_FILE. Pull request #4658
  - Kill child process when shutdown. Pull request #4632.

0.9.75 to 0.9.76:
  - Configuration defaults for 0.9.69a. Pull request #4676.
  - Use stale views in the TaskArchiver. Pull request #4675.
  - fix acdc resubmission. Pull request #4668.
  - Fix bug in WMBSHelper when no subs are present. Pull request #4663.
  - increase default request timeout to 2 min. Pull request #4660
  - Catch proxy errors. Pull request #4650
  - Clean up the log. Pull request #4639
  - Fix location update for Pileup on Generation. Pull request #4629
  - Catch duplicate insertions in DBS. Pull request #4626
  - Fix bug with updating the logArch location. Pull request #4624
  - if parent job don't exist ignore. Pull request #4579.

0.9.74 to 0.9.75:
  - ReqMgr2 - request status, request types APIs, other fixes
    for VM deployment from CamelCase renaming. Pull request #4669.

0.9.73 to 0.9.74:
  - ReqMgr SiteDB v2, forgotten dependency fix. Pull request #4666.

0.9.72 to 0.9.73:
  - Replacing old SiteDB v1 API with v2. Pull request #4664.
  - Add support in Reqmgr for deterministic pileup. Pull request #4662.
  - Allow overrides on the Primary dataset. Pull request #4652.
  - Allow multiple DQMConfigCacheIDs in TaskChain. Pull request #4651.

0.9.71 to 0.9.72:
  - Using SiteDB v2 API. Pull request #4661.

0.9.70 to 0.9.71:
  - WMStats request alert failure warning. Pull request #4657.
  - [a lot of commits missing here!]

0.9.69 to 0.9.70:
  - ReqMgr2 auxiliary database. Pull request #4619.

0.9.68 to 0.9.69:
  - PhEDEx improvement. Pull request #4617
  - Remove custodial site. Pull request #4617
  - Fix JobPrio update in Condor. Pull request #4616

0.9.67 to 0.9.68:
  - Bugfix unit test. Pull request #4611.
  - Fix pileup dataset location tracking. Pull request #4607 from dballesteros7
  - Fix sizePerEvent for MC. Pull request #4608 from dballesteros7
  - fix ListForSubmitter DAO to work with Oracle. Pull request #4605 from hufnagel.
  - workaround for CERN xrootd bug. Pull request #4604 from hufnagel
  - Bugfixes. Pull request #4602.
  - Fix Ops proxy argument. Pull request #4601.
  - ReqMgr Oracle/CouchDB consistency work. Pull request #4600 from zdenekmaxa
  - Fix column sizes in oracle table. Pull request #4598 from dballesteros7
  - Clean working directories when testing patching. Pull request #4597 from PerilousApricot
  - Fixed version of MyProxy module UI free, with unit test. Pull request #4592 from cinquo

0.9.65 to 0.9.67:
  - Fix issue with DBS3 upload. Pull request #4593
  - Implement ACDC cleanup operations in ReqMgr. Pull request #4590
  - Deploy DBS3Upload in standard WMAgent. Pull request #4591
  - Fix queries for Oracle compatibility. Pull request #4589

0.9.64 to 0.9.65:
  - filter out "closed-out","announced","aborted","rejected" status from request alert. Pull request #4583
  - Add ACDC Server CouchApp to cmsweb. Pull request #4587
  - add detail site job information for request. Pull request #4586
  - Fix a few unit tests. Pull request #4585

0.9.63 to 0.9.64:
  - Cascade close-out. Implement the option to close-out/announce requests and cascade the status change to all resubmission children for the request. Pull request #4575.
  - refactor wmstats adding agent view, adding back search option for job view. Pull request #4577
  - Support a many-to-many CMS site to SE relation. Pull request #4576.
  - Fix ASO installation scripts. Pull request #4571
  - Extend LHEStepZero support. Include a new option that indicates if we are processing lhe input files instead of forking a generator in cmsRun. Pull request #4567
  - Align Proxy to the slc6 ui. get-proxy-info returns a string in a different format on the UI found on slc6. Pull request #4559
  - Remove site lists for second-level tasks. Pull Request #4568
  - Record location changes in WMBS and Couch
  - Report where job started. Disregard thresholds for jobs with multiple possible running sites. For monitoring purposes, report one random site in the possible site list as the 'pending' site. Pull request #4557
  - Priority handling improvement allowing priorities to span schedds. Pull request #4554
  - Fix cases where performance parameters are None. Pull request #4549
  - Make robust merge jobs. Pull request #4580, #4566

0.9.62 to 0.9.63:
  - Removed GroupUser couchapp from ReqMgr unittests.  Pull request #4565.
  - Remove unused etc/ReqMgrConfig.py.  Pull request #4560.

0.9.61 to 0.9.62:
  - Return ProcessingString and ProcessingVersion from the get request ReqMgr
    call.  Pull request #4563.
  - Configuring ASO databases when setting up an agent.  Pull request #4553.

0.9.60 to 0.9.61:
  - ReqMgr2 project startup. Pull request #4555.

0.9.59 to 0.9.60:
  - Add OpenSSL dependency to support new myproxy client by Diego
  - Add Jenkins bits to git

0.9.58 to 0.9.59:
  - Fix broken DBS3Buffer creation in Oracle.  Pull request 4543.
  - Store correctly the SizePerEvent and friends.  Pull request #4540.
  - Add the listDatasetFileDetails API to the DBSReader classes for CRAB3.  Pull
    request #4539.
  - Change the harvesting job splitter to have two distinct modes: periodic and
    end of run.  Fix StdBase so that it configures the harvesting job splitter
    correctly.  Pull request #4459.

0.9.57 to 0.9.58:
  - Catch empty lumi runs.  Pull request #4537.
  - Include performance estimates in Condor JDLs.  Pull request #4536.
  - Avoid re-running performance killed jobs.  Pull request #4538.
  - Fix the resource control call to load all T1s and T2s which was broken by
    the migration to SiteDB V2.  Pull request #4532.

0.9.56 to 0.9.57:
  - Fix DbsUrl for clones. Pull request #4535.
  - ReqMgr - removing wrong DBS URL from configuration. Pull request #4534.

0.9.55 to 0.9.56:
  - Merge requested by seangchan
  - fix running close eta
  - ReqMgr fixed unittets for #4516

0.9.54 to 0.9.55:
  - ReqMgr request parameter DbsUrl stored in CouchDB. Pull request #4516.

0.9.53 to 0.9.54:
  - Restore DBS Url in CouchDB. Pull request #4515.

0.9.52 to 0.9.53:
  - add requestor if not specified. Pull request #4514.

0.9.51 to 0.9.52:
  - WMStats April updates.  Pull request #4513.
  - Fix the initial location for pileup.  Pull request #4512.
  - Include workflow performance information in the workflow.  Pull request #4508.
  - Add WMCore.WMSpec.Steps.Templates as a WorkQueue dependency.  Pull request
    #4511.
  - Allow the DBS blocking settings to be specified per request.  Pull request
    #4471.
  - Start tracking the location of pileup data in the WorkQueue.  Pull request
    #4507.
  - Add a validation function for the ReqMgr CouchApp.  Pull request #4505.
  - Fix the job splitting page in ReqMgr to work in Firefox.  Pull request #4503.
  - Allow ACDC requests to use xrootd.  Pull request #4502.
  - Fix the ReqMgr GetRequest DAO so that it fetches all request information.  Pull request
    #4501.
  - Second round of ReqMgr CouchDB values fixes.  Pull request #4500.
  - First round of ReqMgr CouchDB values fixes.  Pull request #4499.
  - Updates to ReqMgr Oracle/CouchDB consistency tools.  Pull request #4497.
  - Further remove per user and group priorities in the ReqMgr.  Fix links to broken
    pages.  Pull request #4495.
  - Vastly simplify request priorities by removing per user and group priorities.  Pull
    request #4494.
  - Properly display the ScramArch on the request details page and fix links to the
    original config and tweak.  Pull request #4492.
  - Add support for changing the job splitting parameters for a request from the ReqMgr
    command line script.  Pull request #4470.
  - Properly handle jobs with no input files that go through the cool off state.  Pull
    request #4493.
  - Add Transient OutputModule functionality to the TaskChain request type.  Pull request
    #4488.
  - When updating LogCollect information in WMStats from the JobAccountant don't bomb out
    if there is a communication error.  Pull request #4481.

0.9.50 to 0.9.51:
  - Fixes automatic testing of TaskChain requests. Pull request #4489.
  - Fix most unit tests. Pull request #4487.
  - Merge pull request #4485 from dballesteros7/FixUnitTests
  - Restore the T2_XX_SiteA/B/C sites, SEs and CEs
  - Merge pull request #4484 from giffels/sitedbv2-unittest-fix
  - Fix broken unittest caused SiteDBv2 emulator. Pull request #4418.
  - ReqMgr2 - CouchDB request docs null fields. Pull request #4466.
  - SiteDB emulator
  - Move Service/SiteDB to SiteDBv2

0.9.49 to 0.9.50:
  - Merge pull request #4463 from ticoann/add_acdc_info
  - Merge pull request #4467 from hufnagel/lsfsubmitfix
  - fix LSF submission when overloaded
  - Merge pull request #4461 from dballesteros7/CheckReplicationStatusLQ
  - WorkQueue fixes
  - add the unittest
  - add acdc and agent info in job document

0.9.48 to 0.9.49:
  - Fix straight to merge when splitting is changed.  Pull request #4457.
  - Fix paused jobs script so that it doesn't crash if there are not paused
    jobs.  Pull request #4455.
  - Adds unit test for dashboard reco performance reporting.  Pull request
    #4434.

0.9.47 to 0.9.48:
  - Update file metadata in WMBS if the file already exists.  Pull
    request #4443.

0.9.46 to 0.9.47:
  - Fixes for campaign information in WMStates.  Pull request #4453.
  - Improve site states functionality.  Pull request #4444.
  - Fix diagnostics for when CMSSW segfaults.  Pull request #4445.
  - Fix ACDC for MonteCarlo workflows.  Pull request #4452.
  - Remove the check for the local wmc-dist-patch script as it is not
    shipped with the project source code. It gets included only during
    RPM build time.  Pull request #4446.
  - Include task type priority in LSF jobs.  Pull request #4447.
  - Fix file deletion in the CERN stageout plugin.  Pull request #4412.


0.9.45 to 0.9.46:
  - Make sure the campaign is passed to WMStats with ACDC requests.  Pull
    request #4448.
  - Merge pull request #4442 from ticoann/deploy_march_1
  - Squashed commit of the following:
  - Several WMStats improvements from pull request #4442:
    * Reformat the request summary.
    * Add log archive location information
    * Submit agent information with a POST to avoid errors from
      long messages.

0.9.44 to 0.9.45:
  - Fix issues with the handling of large requests in the WorkQueue.  Pull
    request #4439.

0.9.43 to 0.9.44:
  - Bugfix in WMStats update document.  Pull request #4437.
  - Updates to WMStats for the March cmsweb release.  Pull request #4436.
  - Fix bug in stageout exception handler.  Pull request #4435.

0.9.42 to 0.9.43:
  - Improve ACDC splitting in the global queue.  Pull request #4433.

0.9.40 to 0.9.41:
  - Update the ReqMgr database consistency check logs and scripts.  Pull request
    #4430.
  - Fix unit tests that were broken by PhEDEx changes and output ignoring changes.
    Pull request #4429.
  - Fix a number of ReqMgr issues, pull request #4426:
    * Fix issues on the job splitting page
    * Fix display of output datasets for request that drop output modules
    * Fix the lumiMissingByWorkflow view in the WorkloadSummary.
    * Expose AutoApprove sites to ReqMgr.
  - Add the ability to create open requests that will pickup new data as it
    is added to DBS.  Pull request #4425.
  - Fix document deletion in CouchDB.  Pull request #4424, #4404, #4396.
  - When deleting a request in the ReqMgr delete it from CouchDB and Oracle.
    Pull request #4423.
  - Delete the dead code in the Processing and Production directories for the
    ReqMgr.  Pull request #4421.
  - Fix a number of ReqMgr issues, pull request #4419:
    * Change the SoftTimeout default parameters value.
    * Add access control when deleting requests.
    * Add a state transition from completed to aborted.
    * Display all possible LFNs for all requests.
    * Fixes for ACDC resubmission.
  - Fixes for DBS3 upload only mode.  Pull request #4415.
  - Archive rejected workflows and disable tracking in WMStats.  Pull request
    #4414.
  - Enforce integer processing versions.  Pull request #4402.
  - Fix corner cases for smart error handling.  Pull request #4407.
  - Fix problems with DBS3 upload uncovered during the DBS2/3 consistancy
    check.  Pull request #4406.
  - Prevent the TaskArchiver from crashing if central CouchDB is down.  Pull
    request #4397.
  - Fix a typo in the CouchCoucPoller.  Pull request #4393.
  - Add suport for stageout from the HLT Cloud at CERN.  Pull request #4401.
  - Support ReqMgr localhost testing/running.  Pull request #4395.

0.9.39 to 0.9.40:
  - Fixes from the testing of DBS3 upload.  Pull request #4391.
  - add script to unregister agent when agent is retired or inactive.
    Pull request #4389.
  - check components are alive using pid and also thread status.  Pull
     request #4381.
  - Fix unit tests breakage due to Specs_t.  Pull request #4387.
  - Get the correct times out of a report if any.  Pull request #4385.
  - ReqMgr testing enhanced by TaskChain requests.  Pull request #4384.
  - ReqMgr CustodialSite bug fix.  Pull request #4379.

0.9.38 to 0.9.39:
  - Display the amount of time a request has been in a particular state in
    WMStats.  Pull request #4374.
  - Fix the priority setting of cloned requests.  Pull request #4377.
  - Fix the cmsRun configuration for DQM harvesting jobs.  Pull request #4371.

0.9.37 to 0.9.38:
  - Fix accounting of lumis when a run black/white list is specified for a
    request.  Pull request #4369.
  - Add a column to the job table in WMStats to display the number of queued
    jobs.  Pull request #4370.

0.9.36 to 0.9.37:
  - Give the t0-operator role writer permissions in WMStats.  Pull request
    #4365.
  - Fix PREP ID search in WMStats.  Pull request #4367.
  - Retry WMStats replication when it fails.  Pull request #4362.
  - Remove the t0wmstats dependencies.  Pull request #4359.
  - The aborted-archived and normal-archived are final states and transitions out
    of them should not be allowed.  Pull request #4360.
  - Fix the EventBased splitting algorithm to work around issues with zero event
    lumis.  Pull request #4361.
  - Make sure that the run white and black lists gets passed to the job splitting
    algorithms so that they can use them.  Pull request #4368.
  - Fix the DBS3Uploader and modify it to support an upload only mode.  Kill off the
    SQLite code in DBSBuffer and DBS3Buffer.  Pull request #4358.

0.9.35 to 0.9.36:
  - Minor ReqMgr fixes.  Pull request #4357:
    * Cloned requests will beging in the assignment-approved state instead
      of new.
    * PhEDEx subscriptions arguments have been added into the JSON request
      template.
  - Add the ability to not stage the output of a particular output module
    to merged storage.  Pull request #4355.

0.9.34 to 0.9.35:
  - Add an option to the PhEDExInjector to make only replica subscriptions.  Pull
    request #4354.
  - Fix a bug with the handling of requests with the running-open and running-closed
    status in WMStats.  Pull request #4353.
  - WMStats updates - Add the ability to search by date and Prep ID,
    improve the request detail view, add a couch status monitor, fix a
    bug when filtering and data is being refreshed.  Pull request #4352.
  - ReqMgr2 - Oracle, CouchDB database cleanup.  Pull request #4351.
  - Update the ALCAHarvest runtime code to support the new dropbox
    format.  Pull request #4950.
  - Fix EOS StageIn at CERN.  Pull request #4349.
  - Fix the DQM Harvesting job splitter so that it properly handles sites
    with multiple SEs.  Pull request #4348.
  - Fix WMBSMergeBySize for sites that have multiple SEs.  Pull request
    #4347.

0.9.33 to 0.9.34:
  - Fix sandbox creation so that is works with patch releases.  Pull request #4339.
  - Display docstrings in RESTAPI documentation.  Pull request #4340.
  - Fix the handling of the site parameter in the error summary when the site
    is an empty dictionary.  Pull request #4342.
  - Fix smart lumi splitting when running over a too big single lumi file.
    Pull request #4334.
  - Fix the cleanup of the workflow timestamp cache in the JobSubmitter.  Pull
    request #4335.
  - Remove dead code and view from the ReqMgr couchapp.  Pull request #4332.
  - Avoid crashes on custodial PhEDEx subscriptions to non-MSS sites.  Pull
    request #4325.
  - Ensure that the JobSubmitter submits jobs from the oldest workflow first.
    Pull request #4327.
  - Add a method to WMStatsReader that reports requests sorted by state that also
    includes a timestamp of the last state transition.  Pull request #4328.
  - Remove dead code from the ConfigCache and clean up views.  Pull request
    #4324.
  - Fix WMStats so that it functions correctly when there are no jobs in a
    request.  Pull request #4326.
  - Deploy WorkloadSummary with reqmon instead of ReqMgr.  Pull request #4232.
  - Add a merged flag to the FWJR so that it's possible to calculat lumi information
    for monitoring.  Pull request #4336.
  - WMStats feature development, pull request #4345:
     * Change the layout of the warning and summary box.
     * Add more filters.
     * Propagate more information (lumi, performance, job type)

0.9.32 to 0.9.33:
  - Publish job state transition information to WMStats.  Pull request #4311.
  - Fix timeout kills in the LSF plugin.  Pull request #4322.
  - Remve the unused RemoteMsg component and OpsClipboard.  Pull request #4316
    and #4319.
  - Make permissions stricter in the ReqMgr when changing request parameters.
    Pull request #4313.
  - Change LogCollect reporting from a reduce to list to avoid reduce overflows.  Pull
    request #4312.
  - Do the SE name => Site name conversion also for failed jobs.  Pull request #4308.

0.9.31 to 0.9.32:
  - Fix Reduce function for outputByWorkflowName.  Pull request #4310.
  - Include the new PSet pickle in the logArchs.  Pull request #4307.
  - Added basic http(s) url validation for DBS3.  Pull request #4306.

0.9.30 to 0.9.31:
  - Improve the WorkloadSummary.  Add histograms for failing jobs per site and per
    step.  Add a routine the determine missing lumis in a request.  Finally, improve
    the unit test in the TaskArchiver for the WorkloadSummary.  Pull request #4298.
  - Fix the WorkloadSummary unit tests.  Pull request #4304.
  - Make sure that the status change time is an INT so that it doesn't cause problems
    on Oracle.  Pull request #4301.
  - Allow /store/hidata and /store/himc to be used as base LFNs when assigning
    requests.  Pull requests #4300 and #4302.
  - Add support for requests that read data via xrootd.  Pull request #4299.
  - Allow the use of configs from the ConfigCache for DQM harvesting.  Pull request #4295.
  - Allow the user to determine the config cache database to use when making request.
    Add a handful of improvements to the ReqMgr Ops script.  Pull request #4293.
  - Adds a real LogCollect fwjr to the TaskArchiver test and changes to support it better.
    Changes in the summary document.  Pull request #4291.
  - Remove restriction of autoapprove on custodial subscriptions.  Pull request #4288.
  - Fix the resource control script which had the pending and running slots swapped.
    Pull request #4283.
  - Check for null auth in the Workload Summary cuchapp and all it.  Pull request #4284.
  - Propagate output dataset information to WMStats.  Pull request #4279.
  - Fix the resource control class to correctly insert job types.  Pull request #4277.
  - Check that files contains at least one good lumi before adding them to WMBS. Pull
    request #4285.
  - Make component sleeping more configurable.  Pull request #4246.
  - Add support for veryinf an adler32 checksum in the LCG module.  Pull request #4222.
  - Remove the auto increment check in the JobCreator as it caused more problems than it
    solved.  Improve the ChangeState code to handle update conflicts as a more reasonable
    work around.  Pull request #4147.
  - Catch any exceptions that occur when attempting to overwrite a FWJR file.  This solves a
    problems where permissions may be set incorrectly on FWJR files.  Pull request #4164.

0.9.29 to 0.9.30:
  - Fix unit tests broke by pull request #4270.  Pull request #4272.

0.9.28 to 0.9.29:
  - Implement Pending jobs per task/site functionality.  Pull request #4270.
  - Add support for Tier0 run states to the AnalyticsDataCollector.
    Pull request #4265.
  - Fix the broken stageout override code.  Pull request #4261.
  - Add a method to the lexicon to validate DBS users.  Pull request #4239.
  - Add support for CVMFS based on HN conversation and identical CRAB boostrapping
    code.  Pull request #4258.
  - Fix a typo in the jobStatusByWorkflowAndSite view.  Pull request #4220.
  - Implement request cloning in the ReqMgr.  Pull request #4237.
  - Add support for creating ACDC requests that run over arbitrary
    collection names.  Pull request #4242.
  - Display all errors correctly in the workload summary.  Pull request #4244.
  - Clean up ConfigCache parameter naming.  Pull request #4223.
  - Delete job summary data for requests that are announced or
    aborted.  Pull request #4227.
  - Add support for overriding the location for files injected into
    PhEDEx.  Pull request #4260.

0.9.27 to 0.9.28:
  - ONEOFF build for Zdenek to revert his previous patch
  - Bugfix StdBase DQMHarvest validation
  - Remove updates in cancellation - stop conflicts
  - Revert "Revert "Ops ReqMgr interaction script, ProcConfigCacheID renaming""

0.9.26 to 0.9.27:
  - Bugfix for wmagent-mod-config from fancy PhEDEx transfers commit.
    Pull request #4231.
  - Bugfix for PrimaryDataset handling in RelVal.  Pull request #4228.
  - Add per-request switch for stageout.  Pull request #4194.

0.9.25 to 0.9.26:
  - Improve error handling in Dashboard runtime.  Pull request #4208.
  - Fix a bug in GetAndMarkNewFinishedSubscriptions.  Pull request #4208.
  - Create error report for createFailed jobs.  Pull request #4206.
  - Make maxRetries flexible between job types.  Pull request #4137.
  - Implement alternative fileset closing policy.  Pull request #4209.
  - Add t0wmstats dependency.  Pul request #4203.
  - ReqMgr unittests fixes, removing hardcoded CMSSW version in tests,
    tests cleanup.  Pull request #4202.
  - Fixing giant log files/memory leaks.  Pull request #4196.
  - A large amount of whitespace fixes.  Pull request #4150.

0.9.24 to 0.9.25
  - Change acdc integration test to look at all previous requests for one
    to resubmit
  - Test inject script fixed, unittests fixed, some improved logging and
    exception handling

0.9.23 to 0.9.24:
  - Add the ability to ignore select output modules in ACDC requests.  Pull request #4099.
  - Ensure canceled workflows get cleaned up.  Pull request #4160.
  - Set SplitOnRun back to true in LumiBased.  Pull request #4128.

0.9.22 to 0.9.23:
  - Improve error handling in AnalysisDataCollector.  Fixes #4187.
  - Removing extra slash from analysis spec.  Fixes #4131.
  - Bugfix for validation of DQM Harvesting parameters.  Pull request #4129.

0.9.21 to 0.9.22:
  - Store phedex subscription information in workloads and propagate this
    information to DBSBuffer so that we can be smarter about which PhEDEx
    subscriptions are made.  Pull request #4171.
  - Better handling of the initial LFN counter.  Pull request #4174.
  - Obsolete Alerts couchapp removed, AlertsCollector replication finalized.
  - Fix file deletions in the CERN rfcp stageout plugin.  Pull request #4126.
  - Change the query used to find completed subscriptions so that subscriptions
    are deleted top down instead of bottom up.  Pull reuqest #4167.
  - Make TaskChain more configurable.  Pull request #4175.
  - Add a job splitting algorithms that is a hybrid of LumiBased and
    EventBased.  Pull request #4127.
  - Merge the Tier1PromptReco and PromptReco specs.  Pull request #4118.

0.9.20 to 0.9.21:
  - Include the jobType in all jobs run through ChangeState.  Pull request #4169.
  - Change the monitor status when assignRequest is called directly.  Pull request #4166.
  - Include the JobSubmmary link to the WMStats job summary.  Pull request #4168.
  - Fix alerts not sent in StatusPoller, wrong usage of getattr, and print the stacktrace
    of the generic Exception thrown.  Pull request #4161.

0.9.19 to 0.9.20:
  - Improvements to the WMStats monitor layout.  Add support for running without a
    ReqMgr to support the Tier0 and Analysis.  Pul request #4157.
  - Combine the TaskArchiver and CleanupManager to handle cases where the
    ReqMgr is not used.  Pull request #4142.
  - Upload the toPublish.json with the user's credentials. Fixes #4135
  - Fix RequestManager unittests.  Pull request #3958.
  - Fix ReqMgr and WorkQueue URL for the integration tests.
  - Merge pull request #4125 from dballesteros7/fix-taskarchiver-bug
  - Fix the cleaning of filesets with no subscriptions in the TaskArchiver.
    Pull request #4125.
  - Fix the inputAsyncStageOut view: delete undefined task variable.  Pull request #4123.
  - Use copy.copy instead of copy.deepcopy so that we don't try to copy the logging
    object in the gLite BossAir plugin.  Pull request #4120.
  - Add a log message in WorkQueueReqMgrInterface when there is a problem processing
    a request.  Pull rquest #4122.
  - Fix TaskChain unit test.  Pull request #4119.
  - Reduce default couchdb queue size for ChangeState.  Pull request #4079.

0.9.18 to 0.9.19:
  - Write the CMSSW configuration as a binary pickle file to avoid issues
    with non-binary pickled configs.  Pull request #4109.
  - Make LogCollect optional for PromptReco.  Pull request #4068.
  - Make teams optional for the Global WorkQueue.
  - Set several move parameters for AsyncStageout in
    wmagent-mod-config.  Pull request #4106.
  - Remove unneeded parameters in the Async Stageout inputAsyncStageOut
    view.  Pull request #4101.
  - Increate the size of the LFN column in DBSBuffer.  Fixes #4907.
  - Add the "New" state to the LSF BossAir plugin map.  Pull request #4080.
  - Initial version of the ReqMgr integration tests.  Pull request #4070.
  - In the paused-jobs utility update the job summary when unpausing jobs.
    Pull request #4111.
  - Propagate job state changes to WMStats in the RetryManager's PauseAlgo.
    Pull request #4096.
  - Bug fixes for AlcaHarvesting.  Pull request #4105.
  - Put the LumiMask in the spec instead of pulling from ACDC.  Fixes #3968.
  - Improve the TaskArchiver so that it pulls run and lumi information from
    WMBS instead of the JobDump.  Improve the queries used to find finished
    subscriptions.  Pull request #4073.
  - Fix a typo.  Pull request #4107.
  - Fix the WorkQueue so that couch conflicts don't block request completion.
  - Add a view to aid in T0 backlog monitoring.  Pull request #4065.

0.9.17 to 0.9.18:
  - Fix WMStats user validation.  Pull request #4103.

0.9.16 to 0.9.17:
  - Add the ability to turn off DQM Harvesting.  Pull request #4093:
    o If the "DisableHarvest" parameter is present in any request DQM harvesting
      will be disabled.
  - Make the RetryManager more flexible.  Pull request #3961:
    o Different job types can be assigned different cool off parameters and
      algorithms.
  - Fix handling of request timeouts in the WorkQueue.  Fixes #4087.
  - Fix the CleanupManager so that it doesn't crash when they are issues
    communicating with couch.  Fixes #4088.

0.9.15 to 0.9.16:
  - Add support for specifying pileup information for individual tasks in
    TaskChain requests.  Pull request #4084.
      o The MCPileup or DataPileup parameter may be added to any task
        dictionary.

0.9.14 to 0.9.15:
  - Only add new files to open blocks in the Local WorkQueue.
  - Fix the closing of open blocks in the Global WorkQueue.

0.9.13 to 0.9.14:
  - Refactor WMStats monitoring.  Include support for the Tier0 with monitoring
    of runs and paused jobs.  Pull request #4059.
  - Add options to filter by site and task in the paused jobs tool.  Fixes #4061.
  - Change alert address alert emails are sent from to noreplay@cern.ch.
    Improve the behavior of process pollers.  Pull request #4060.
  - Fix Tier0 DBS2 upload problems.  Pull request #4064.
  - Fix a typo in the MockPlugin.  Fixes #3931.
  - Cut off error messages at a 1000 characters in the UpdateWorkerError DAO.
    Pull request #4062.
  - Improve the performance of the SiblingSubscriptionsComplete DAO.  Pull
    request #4072.
  - Add the Harvesting task type when adding tasks for the resource control.
    Pull request #4071.
  - Remove the duplicate TimePerEvent field in the ReqMgr request creation form.
    Pull request #4075.
  - Fix the Resource Control unit test which was broken by #4071.  Pull
    request #4077.
  - Improve WorkQueue cancellation handling.  Fixes #3856.
  - Remove the symlink to the couchskel from the wmagent-couchapp-init script.
    Pull request #4081.
  - Fix Condor JDL so that all strings are quoted.  Pull request #4083.
  - Don't throw 500 errors in the ReqMgr if a request isn't in WMStats.  Pull
    request #4082.
  - Look for killed jobs in the JobArchiverPoller.  Pull request #4085.

0.9.12 to 0.9.13:
  - Make the inputMode parameter optional and default it to couchDb.  Pull
    request #4057.
  - Fix the AlcaHarvest run time code so that it's output works with the
    JobAccountant.  Pull request #4056.
  - Fix issues in the gLite BossAir plugin when retrieving a user's proxy.
    Pull request #4058.

0.9.11 to 0.9.12:
  - Store CMS Names in the drain list instead of site names.  This fixes
    draining in the JobSubmitter.  Pul request #4049.
  - Add the GlobalTag parameter to WMTweaks.  Pull request #4051.
  - Fix build problems due to import of cherrpy.  Pull request #4054.

0.9.10 to 0.9.11:
  - Improve automated unit testing including a known-failing-tests whitelist.
  - Rewrite AllertsCollector for cmsweb.  Pull request #4008.
  - Add a script that allows running tests against the DMWM Jenkins.  Pull
    request #4015.
  - Use pickle instead of dumpPython when serializing CMSSW PSets.  Fixes #4009.
  - Make ErrorHandler, TaskArchiver and JobArchiver logs more verbose so that it
    is easier to tell if a component is locked up.  Pull request #4024.
  - Implement general DQM harvesting in WMAgent.  Pull request #4032:
    o Any workflow that produces DQM or DQMROOT data will have that data
      harvested and uploaded to the DQM GUI.
    o The ProcScenario parameter is now mandatory.  This parameter will be
      passed to Configuration.DataProcessing to create the harvesting config.
      If the inputMode parameter is "scenario" than the same scenarion will be
      used to create the processing config.
    o There is an optional parameter DqmSequences that can be submitted at
      request creation time.  It is a list of strings just like a block
      black/white list.
  - Handle open blocks in the WorkQueue.  If a request runs over open blocks
    periodically check them.  Once a block is closed it will be injected into
    WMBS.  Fixes #3980.
  - Add support for Alca Harvesting.  Pull request #4045.
  - Fix loading of javascript for the Analysis view in WMStats.  Pull request #45
  - Fix issues between wmagent-couchapp-init and couchskel.  Pull request #42
  - Load the the job in the ListForSubmitter DAO so that the job is handled
    properly during submission errors.  Pull request #3964.
  - Fix the UnpackUserTarball script to work with XRootD.  Pull request #3955.
  - Fix reporting of pending and submit jobs in WMStats.  Pull request #3985.
  - Improve WorkQueue stuck element diagnostics.  Add checks for parent data
    locations.
  - Prevent WorkQueue from crashing on WMStats errors.
  - Remove the HarvestingScheduler component.  Pull request #3995.
  - Make the FindDASToUpload DAO work on Oracle.  Pull request #3996.
  - Change the TaskArchiver subscription delete order to avoid deleting
    directories out of order.  Pull request #3997.
  - Make sure the name attributes exists in jobs handled by the JobSubmitter
    so that jobs that fail submission don't crash when being reorted to
    the JobDump.  Pull request #4001.
  - Correctly handle jobs that don't have plugins when reporting their state
    to the dashboard.  Pull request #4003.
  - Project the JobTracker from invalid FrameworkJobReports.  Pull
    request #4004.
  - Fix the filtering of run and lumi information when interacting with ACDC.
    Pull request #3952.
  - Update the new storage/stageout plugins.  Pull request #43.
  - Update the Vanderbilt storage plugin to work better with stagein.  Pull
    request #3951.
  - Remove obsolete Periodic and EndOfRun job splitters.  Pull request #3993.
  - Fix WorkQueue MonteCarlo splitting unit tests.
  - Increase the WorkQueue retry time to one day.
  - Limit the WorkQueue get work call to a managebale number of workflows.
    Fixes #4006.
  - Do not cause the ReqMgr to throw an error if a request does not exist in
    WMStats.  Pull request #4021.
  - Remove DAOs for the deprecated Periodic and EndOfRun job splitting
    algorithms.  Pull request #4030.
  - Fix unit tests for UnpackUserTarball.  Fixes #3680.
  - Fix BossAir unit tests.  Pull request #4025.
  - Change WorkQueue splitting to use one lumi section per job instead of 1000
    events per lumi section.  Pull request #3956.
  - Simplify and cleanup the DQM harvesting code.  Pull request #4034.
  - Include the request name in the condor JDL.  Pull request #4040.
  - Fix issues initializing the FWJR.  Pull request #4042.
  - Improve handling of missing directories in the TaskArchiver.  Pull
    request #4046.


0.9.9 to 0.9.10:
  - add acive request tier0 support, layout change and hanle no request case
  - group permission fix

0.9.8 to 0.9.9:
  - add api for generic request insert (for T0)
  - fix estimated time and task level injection percentage
  - Fixing vanderbilt's stagein code.
  - fix transition change
  - Fix dashboard task reporting
  - Catch infinite splitting loops in workqueue
  - Set defaults for some assign fields
  - Add missed wmagent dependencies.
  - For some reason, nose is returning None instead of the test name
  - Ticket #3888 missed this GROUP_BY statement

0.9.7 to 0.9.8:
  - Strip run and lumi information from job objects as it can be huge and isn't needed.  Fixes #3946.

0.9.6 to 0.9.7:
  - Missing patch from #3945.

0.9.5 to 0.9.6:
  - Attempt to handle invalid transactions better in the monitoring.  Fixes #3914.
  - Merge pull request #30 from ticoann/monitoring
  - Fix ReqMgr handling of json encoded parameters.  Fixes #3933.
  - Allow setting the processing version per task for TaskChain requests.  Fixes #3896.
  - Fix rewrite rule for allDocs in couchskel.  Fixes #3932.
  - Kill jobs by WallClock time from the WN.  Fixes #3945.
  - Require performance information when creating a request.  Fixes #3942.
  - More support for DQM Harveting in the PromptReco spec.  Fixes #3952.
  - Merge branch 'master' of github.com:dmwm/WMCore
  - Merge pull request #29 from hufnagel/mydev1
  - remove sqlite support
  - Merge pull request #28 from samircury/harvest-optional-proxy
  - Merge pull request #26 from hufnagel/master
  - Merge pull request #23 from dballesteros7/promptskimming
  - Merge branch 'master' into harvest-optional-proxy
  - Revert "adding the task without proxy"
  - Revert "Now adds the proxy, all T0 share is commited in the other repo"
  - making the proxy optional for the harvest task
  - support Tier0 repack error datasets in WMCore, fixes #3949
  - change unit test to cover another use case, fixes #3885
  - rewrite SiblingSubscriptionsComplete DAO, fixes #3885

0.9.3 to 0.9.5:
  - Last time.

0.9.2 to 0.9.3:
  - Another attempt.

0.9.1 to 0.9.2:
  - New release to test build script.

0.9.0 to 0.9.1:
  - Merge pull request #20 from stuartw/patch/buildrelease/github
  - Fix broken buildrelease script
  - Merge pull request #19 from stuartw/patch/buildrelease/github
  - Missed line in buildrelease move to github
  - Modify buildrelease script for pure git
  - Merge branch 'wmcore-rest'
  - Merge pull request #17 from samircury/dqmupload-fix-proxy
  - Merge pull request #18 from hufnagel/mydev
  - add DQM harvest method to StdBase, fixes #3863
  - add special DAO for Harvest job splitter, fixes #3825
  - adding a DAO that Harvest Jobsplitter needs
  - adding the harvest algorithm
  - adds unit test for the Harvesting algorithm
  - Commenting out the only part that prevents DQMUpload to work in T0
  - Merge pull request #16 from sfoulkes/master
  - Fix problems with disabling straight-to-merge.  Fixes #3909.
  - Merge pull request #15 from sfoulkes/master
  - Remove test lines from the CHANGES file.
  - Merge remote branch 'upstream/master'
  - Test commit.
  - Dummy commmit, please ignore
  - Merge branch 'svnmaster' into wmcore-rest
  - Change XML output format to support arbitrary keys.
  - Allow authz_match to work (and fail) if user is missing.
  - Fix new substitutions to work also in absence of values.
  - Allow value and file substitutions on the front page.
  - Not all PUT/POST requests bodies have rfile.
  - REST API classes from SiteDB.
  - External files removed by automatic javascript compression.
  - Add setup.py --compress option to minify HTML, CSS and JS assets.
  - Split module documentation into individual files.
  - Add setup.py --skip-docs option to skip documentation build.

8.50 to 0.9.0:
  - Massive monitoring rewrite.
  - Improve the performance of the ErrorHandler when loading jobs that have
    input files with large numbers of lumi sections.  Fixes #3925.
  - Make loading parentage information when loading files in a fileset optional.  Fixes #3919.
  - Load the task name in the LoadFromIDWithWorkflow DAO.  Fixes #3922.
  - Strip error message from GWQ to 1000 characters
  - Log traceback for workqueue split errors if unknown exception
  - Complain if no acdc section in resubmission task.

0.8.49 to 0.8.50:
  - Improved ResourceControl and job scheduling.  Fixes #3888.
  - Support DQM sequences in the PromptReco and Tier1PromptReco specs.  Fixes #3879.
  - Fail input files for paused jobs that are failed.  Fixes #3897.
  - Update run and lumi information in WMBS if it is missing.  Fixes #3875.
  - Cleanups to the Tier1PromptReco spec.  Fixes #3850.
  - Properly handle files with 0 events in the WorkQueue and job splitting.  Fixes #3596.
  - Don't kill jobs with a state time of 0.  Fixes #3889.
  - Make the ForceUnmerged parameter disable straight-to-merge.  Fixes #3890.
  - Don't associate a CMSSW version with a request if one doesn't already exist.  Fixes #3883.
  - Report the grid name properly to the dashboard.  Fixes #3808.
  - Report the plugin used for job submission to the dashboard.  Fixes #3893.
  - Improve logging in the bootstrapping code.  Fixes #3898.
  - Ensure that CouchDB URLs do not end in a '/'.  Fixes #3899.
  - Modified analysis WMSpec: it does not send a logcollect job if saveLog=False. Fixes #3855
  - Modify the ParentlessMergeBySize and SiblingProcessingBased subscriptions so that
    they work correctly with files available at multiple sites. Fixes #3906.
  - Handle some issue with the ConfigSection stuff with nested containers and nested ConfigSections.  Fixes #3891.
  - Add DBSPublisher.couch_instance to wmagent-couchapp-init and wmagent-mod-config, fixes #3892
  - Add storage to wmc-runtime package
  - Fix bossair monitoring query to support oracle (T0)
  - Add postfields parameters for DELETE verb. Fixes #3860

0.8.48 to 0.8.49:
  - Fixups from the last PromptSkimming fixups.  Fixes #3864.
  - Fix ReqMgr unit test failures.  Fixes #3708.
  - Cleanup the local workqueue inbox in the PromptSkimming system.  Fixes #3857.
  - Don't abort a workflow if the user doesn't have permissins.  Fixes #3859.
  - More white space fixes in UserFileCache.  Fixes #3813.
  - Fix the handling of datasets that reside in more than one block.  Fixes #3845.
  - Better protections in the PromptSkimming system for configs that don't get uploaded.  Fixes #3843.
  - Update alert thresholds.  Fixes #3651.
  - Add an extra digit to the LFN counter to that datasets produced by different WMAgent instances don't go into the same directory.  Fixes #3820.
  - Stop the WorkQueue from polling the entire dataset in DBS for PromptSkimming workflows.  Fixes #3822.
  - Fix the initialization of the first lumi and first event in StdBase.  Fixes #3828.
  - Support a pileup parameter for TaskChain requests.  Fixes #3827.
  - WMBSFileFeeder not feeding draining sites. Fixes #3834
  - Report the number of events processed/produced by a job to the dashboard.  Fixes #3805.
  - Identify step attributes with a counter for dashboard reporting.  Fixes #3803.
  - Add Add couch_user_monitoring_instance to wmagent-mod-config, fixes #3823
  - Add the possibility to specify the lenght of the myproxy.  Fixes #3819
  - Remove unused subdir parameter. Fixes #3800
  - Fix some white space corruption.  Fixes #3813.

0.8.47 to 0.8.48:
  - Guard against empty arguments with Config/DataProcessing configs.  Fixes #3797.
  - Fix PromptSkimming processing version handling.  Fixes #3775.
  - Change the default log level for dashboard reporting.  Fixes #3717.
  - Ignore data from CouchDB that doesn't have a valid site.  Fixes #3786.
  - Don't require bl_runjob to link to a valid user.  Fixes #3791.
  - Add run number to PromptSkimming LFNs.  Fixes #3793.
  - Fix races in PromptSkimming between workflow cleanup and data transfer in the T0.  Fixes #3787.
  - Support Tier0 LFN conventions in the standard specs.  Fixes #3277.
  - Update thresholds in the AlertGenerator config.
  - Adapted UserFileCache module to the new rest (removed backward compatibility). Fixes #3780,#3662
  - Force MySQL to use the best join order for the JobStatusForMonitoring query.  Fixes #3778.
  - Allow requestors to specifiy an initial event and initial lumi.  Fixes #2272.
  - Add events_per_lumi option to EventBased splitting.  Fixes #3744.
  - Fix the running time calculation so that it ignores job restarts.  Fixes #3772.
  - Fix the WMTweak firstLumi/event treatment.  Fixes #3714.
  - Add a LHEStep0 workflow.  Fixes #3712.
  - Add two new base LFNs to the request web interface options.  Fixes #3755.
  - Modify the WMBS schema to allow for larger event numbers.  Fixes #3754.
  - Make test division stable when adding new tests.  Fixes #3761.
  - Attempt to trap os._exit() calls made by cherrypy.  Fixes #3760.
  - Fix the unit tests for the couch based agent package.  Fixes #2178.
  - Guard against incorrect config URLs in PromptSkimming.  Fixes #3767.
  - Improve reports when a job is killed.  Fixes #3766.
  - Fix performance monitoring thresholds.  Fixes #3765.
  - Modified the wf name in the fake report. Fixes #2859
  - Fix pileup support. Fixes #3711
  - Update CVSROOT in buildrelease script.

0.8.46 to 0.8.47:
  - Update Lexicon to handle old tier0 LFNs.  Fixes #3752.
  - Test alerts in the JobTracker unit test.  Fixes #3326.
  - Add cron entries to build alert views.  Fixes #3736.
  - Add support for security parameters using instances.  Fixes #3751.

0.8.45 to 0.8.46:
  - Alert system unit test fixes.  Fixes #3701.
  - Fix problems with the GetSiteSE DAO.  Fixes #3318.
  - Use a view that actually exists to trigger view rebuilding.
  - Fix the Emulator unit test.  Fixes #3716.
  - Added key and certificate to Un packUserTarball. Fixes #3479
  - Fix cherrpy port/address handling.  Fixes #3709.
  - Update the test harness so that testers have more control over what is run.  Fixes #3699.
  - Fix another DAO that broke due to the multi-se changes.  Fixes #3700.
  - Fix unit test breakage.  Fixes #3696.
  - Allow overriding the TFC from the spec.  Fixes #3311.
  - Resolve some problems automatically configuring resource control with sites that have more than one SE.
  - Fix the Oracle SiblingSubscriptionsComplete DAO that was broken by the multi-SE patch.  Fixes #3318.
  - Fix the GetSiteSE DAO.  Fixes #3687.
  - Update the couch app stateTransition update function to work correctly if the document doesn't exist.

0.8.44 to 0.8.45:
  - Initial PromptReco spec.  Fixes #3684.
  - Fixup LFN conventions.  Fixes #3653.
  - Support sites with more than one SE.  Fixes #3318.
  - Remove the CouchURL from the default Tier1PromptReco test arguments.  Fixes #3678.
  - Fix the JobSubmitter unit test.  Fixes #3679.
  - Fix problems with new dashboard reporting code and ReqMgr.  Fixes #3629.

0.8.43 to 0.8.44:
  - Dashboard fixes.  Fixes #3674.
  - Support merging the new DQM format.  Fixes #3671.
  - Support a four part processed dataset name in lexicon.  From #3653.

0.8.42 to 0.8.43:
  - Pull the site name from the site-local-config and report that as the CE.  Fixes #2774.
  - More improvements to WN dashboard reporting.  Fixes #3656.
  - Correct a typo from the dashboard cleanup in StdBase.  Fixes #3667.
  - Remove the DashboardReporter component.  Better integrate dashboard reporting with the WMAgent JobStateMachine.  Fixes #3629.
  - Cleanup runtime dashboard reporting.  Fixes #3656.
  - Fix problems with ALCARECO handling in the Tier1PromptReco spec.  Clean up it's unit test.  Fixes #3620.
  - Require positive parameters for the MC requests.  Fixes #3647.
  - Fix problems with MultiCore jobs.

0.8.41 to 0.8.42:
  - Add global tag validation to the lexicon.  Fixes #3648.
  - Load infomration necessary for dashboard reporting in the data discovery dao when killing jobs.  Fixes #3644.
  - Remove unnecessary try/except statements from unit tests.  Fixes #3571.
  - Restore default scenario handling to StdBase.  Fixes #3593.
  - Remove tests for deprecated code.  Fixes #3595.
  - Fix missing imports in WMBS_t.  Fixes #3535.
  - Add job name and location to the BossAir LoadComplete DAO.  Fixes #3632.
  - Allow the Jobs.GetType DAO to process a list of IDs.  Fixes #3640.
  - Make the order that tests are run in stable.  Fixes #3641.
  - Add the workflow type to the GetWorkflowTask DAO.  Fixes #3643.

0.8.38a to 0.8.41:
  - Fix several problems found during TaskChain commissioning (#3598):
     o Make dependent tasks run over the output of the merge task instead
       of the processing task.
     o Include TaskChain task parameters in the schema section of the workload
     o Don't add more events to a job than there are in the input file.
  - For chained workflows with pileup, configure each chained step to use the pileup
    dataset.  Don't fail if there isn't a pileup section in the config.  Fixes #3628.
  - fixing retrymanager unittests. Fixes #3613
  - Have the WorkQueue guard against negative slice sizes.

0.8.38 to 0.8.38a:
  - DOM fix for Alert Visualization. Fixes #3634

0.8.38 to 0.8.38:
  - Include the job name in the JobSubmitter job cache.  Fixes #3630.
  - Fix problems with the Agent harness with respect to logging levels.  Review all logging messages the alerts framework produces.  Fixes #3297.
  - Escape the period in the tarball exclusion list for making sandboxes.  Fixes #3625.
  - Fix reading in the pause count in the Paused RetryManager algo.  Fixes #3613.
  - Reimplementation of the Alerts couchapp.  Fixes #1639.
  - Added missing loggingInfo test file, using getTestBase to locate the data directory.

0.8.37 to 0.8.38:
  - Add endpolicy info to workqueue inbox element
  - Only abort cancel request if agent hasn't deleted elements
  - reverting bogus hunk. fixes #3621
  - Fix typo on workqueue view jobInjectionStatus.
  - Fix bug that stopped messages being posted to a failed request
  - Fix a GLiteLIParser regex. Fixes #3562
  - fix Tier1PromptReco_t.py test. fixes #3594
  - Pull the requestor DN from the cherrpy headers.  Fixes #3618.
  - PromptSkimming fixups.  Fixes #3569.
  - Add support for running PromptSkims and files reconstructed at the T1.  Fixes #3594.
  - Allow ReqMgr admins to setup priorities.  Fixes #3611.
  - Make it possible to retrieve a mapping of dataset to fileset id from the WMBSHelper class.  Fixes #3607.

0.8.36 to 0.8.37:
  - Improved support for the paused status.  Fixes #3597.
  - Improvements to error handling and logging in the BossAir LSF plugin.  Fixes #3187 and #3587.
  - Changes to StdBase and the runtime code to support repacking.  Fixes #3577.
  - If work cancel isn't progressing (agent dead?) move to canceled
  - Remove requests from WorkQueue if they are done for a long time in reqmgr
  - Fix bug that stopped dangling specs being deleted from WorkQueue
  - Account for all sites per CMSName before determining if it is ignorable in WMBSHelper

0.8.35 to 0.8.36:
  - Add support for force merging and force unmerging in StdBase.  Fixes #3564.
  - Add support for PromptReconstruction at the Tier1s with the PromptSkimming system.  Fixes #3413.
  - Remove old Workload Summary code.  Fixes #3337.
  - Remove SQLite support.  Fixes #3393.
  - Missed the unit test for the PrivateMC request type.  Fixes #3480.
  - When determing which datasets a request produced ignore requests with the following status:   'aborted', 'failed', 'rejected', 'epic-failed'
  - Remove the REST unit tests.  Fixes #3534.
  - Make the DBSReader unit test fail gracefully if no X509 cert is set.  Fixes #3517.
  - Add a PrivateMC request type.  Fixes #3480.
  - Fix error message in the TaskArchiver.  Fixes #3510.
  - Allow the Service Cache to be disabled.  Fixes #3512.
  - Use NumEvents instead of SizeEvents on the ReqMgr assignment page.  Fixes #3513.
  - Add my child files to the DBS3 scale test.  Fixes #3511.
  - Missed the change from ProdConfigCacheID to ProcConfigCacheID.  Fixes #3530.
  - Uses POST with the old REST interface. Fixes #3514
  - Fixes and cleanups in the BossAir MockPlugin unit test.  Fixes #3523.
  - Fix the ReportEmu unit test.  Fixes #3524.
  - Fix the FWJR/ReportIntegration unit test.  Fixes #3525.
  - Fix the database connection code in the ReqMgr/Admit_t unit test.  Fixes #3526.
  - Mark several of the Services_t tests as integration as they are not reliable.  Fixes #3527.
  - Fix the CMSSW executor unit test.  Fixes #3531.
  - Fix the WebTools_t/REST_Format unit tests.  Fixes #3532.
  - Fix the WebTools_t/REST_Exceptions_t unit test.  Fixes #3533.
  - Fix the Lexicon unit test.  Fixes #3537.
  - Cleanup the proxy unit tests.  Fixes #3031.
  - Remove runtime global tag testing as changes have made this difficult to test.  Fixes #3529.
  - Add AgentName to dashboard information.  Fixes #3508.
  - Remove a print statement from the ReqMgr.  Fixes #3544.
  - Fix the of the agent processes.  Fixes #3542.
  - Fix the TaskChain unit test.  Fixes #3521.
  - Don't delete keys that don't exist in StdBase.  Fixes #3518.
  - Add output module information to all steps.  Fixes #3557.
  - Fix issues deploying couchapps.  Fixes #3507.
  - Ignore canceled and rejected requests when trying to determine that datasets created for a given PrepID.  Fixes #3551.
  - Fix issues with the RunWhiteList and TaskChain requests.  Fixes #3504.
  - Add a method to the ReqMgr to map datasets to the configs that produced them.  Fixes #3451.
  - Cast workqueue mc policy SliceSize to int
  - Typo in Request certificate dir lookup
  - Add DBS3 URLs to the request creation page.  Fixes #3502.
  - Improve error messages when aborting work in the ReqMgr.  Fixes #3500.
  - Improve error handling in PhEDExInjector.  Fixes #3498.
  - Support a couple variations of the T0 LFN in the lexicon.  Fixes #3418.
  - Make is possible to use pycurl with couch.  Fixes #3353.
  - Improve handling of empty FWJR in BossAir gLite plugin.
  - Remove last_event from wmbs_file.  Fixes #3392.
  - Fixes for Config.DP workflow output handling.  Fixes #3421.
  - Add global tag to the alca skim step in the Tier1PromptReco spec.  Fixes #3495.
  - Move the majority of dashboard reporting to the WN.  Fixes #3471.
  - Fix the Config.DP arguments are writeTiers is no longer supported.  Fixes #3493.
  - Make the global tag runtime fixup more tolerant of configs that don't have global tags.  Fixes #3439.
  - Allow complex data strcutures to be passed to Config.DataProcessing.  Fixes #3370.
  - DBS3 upload fixups.  Fixes #3492.
  - Initial version of a script to inject a Tier1PromptReco workflow directly into WMBS.  Fixes #3412.
  - Remove retry_max from the WMBS schema as it's not used.  Fixes #3431.
  - Initial version of a script to aid in DBS3 scale testing.  Fixes #3442.
  - Fix the PromptSkimPoller so that it looks at the correct WorkQueue database.  Fixes #3462.
  - Initial version of a command line utility to handle paused jobs.  Fixes #3454.
  - Fix the creation of StoreResults requests in the ReqMgr.  Fixes #3469.
  - Make log collect tasks optional for merge tasks.  Fixes #3468.
  - Add an Oracle version of the CheckInjectedWorkflow DAO.  Fixes #3419.
  - Look for couch apps in xdata as well as data.  Fixes #3494.
  - Have git ignore patch files.
  - Resolve issues with invalid JSON being produced by certain REST methods.  Fixes #3450.
  - Fix the parentless merge by size data discovery query.
  - Ignore bogus datasets when subscribing data.  Fixes #3477.
  - Dont kill JobSplitter when generators inaccessible
  - Fix documentation for TaskChain Seeding param.
  - Remove lingering continuous replication in workqueue tests
  - Fix bug that stopped update of wmagent-dev spec.

0.8.34 to 0.8.35:
  - Fix MC Submission Page for ReqMgr, Fixes #3467.

0.8.33 to 0.8.34:
  - Revert "Allow passing complex data structures to Config.DP.  Fixes #3370."
  - Update wmaget-dev spec when building a release

0.8.32 to 0.8.33:
  - Fix ReqMgr assign page display.

0.8.31 to 0.8.32:
  - DBS3 support fixups.  Fixes #3446.
  - Update the default CMSSW version in ReqMgr.  Fixes #3446.
  - Don't check SW version in ACDC requests.  Fixes #3445.
  - Commit a couple PromptSkimming fixes we have been using in production.  From #3443.
  - Remove localQueue default global queue url of localhost
  - ReqMgr doesn't inject requests into OpsClipboard

0.8.30 to 0.8.31:
  - Add a paused state for the T0.  Fixes #3114.
  - Raise validation errors if skim configs are invalid.  Fixes #3429.
  - Mark sure files returned by condor are readable by the agent.
  - Increment the retry count if a job fails while being created.  Fixes #3389.
  - Add a unit test for the Tier1PromptReco workflow.  Fixes #3386.
  - Remove call to obsolete retrieveRequestMaker function.  Fixes #3426.
  - Allow empty or NULL filternames in the ReqMgr output module validation.  Fixes #3427.

0.8.29 to 0.8.30:
  - Make WorkQueue call the right couchdb view

0.8.28 to 0.8.29:
  - Fix ListThresholdsForCreate to reduce memory. Fixes #3395.
  - Fix problems in WebRequestSchema. Fixes #3387
  - Fix transaction code for dbsbuffer insertion

0.8.27 to 0.8.28:
  - Add workqueue test on empty block.
  - Match emulator behaviour to DBS for getDBSSummaryInfo api
  - Fix workqueue dbsbuffer insertion
  - Modified the upload method by adding auth parameters, and modified parameter names. Fixes #3345
  - Only log cancelations the first time
  - If aborted in reqmgr workqueue should cancel workflow
  - Don't complain if reqmgr status ahead of workqueue
  - patch-riahi-wmcore/
  - Added capath parameter and fixed a bug while setting the header of the request. Fixes #3367 #3346

0.8.26pre6 to 0.8.27:
  - Initial revision of the Tier1 PromptReco spec.  Fixes #3384.
  - Recover from errors in the harness.  Fixes #3373.
  - Add default owner to WMWorkload.  Fixes #3372.
  - Halve the default wait to time merge jobs.  Fixes #3371.
  - Allow passing complex data structures to Config.DP.  Fixes #3370.
  - The JobArchiver shouldn't crash if it can't delete a file.  Fixes #3364.
  - JobSubmitter should make credentials directory if required.  Fixes #3360.
  - Improve JobSubmitter performance.  Fixes #3355.
  - Use the ReqMgr group from SiteDb for auth.  Fixes #3348.
  - Attach an exit code to CondorPlugin errors.  Fixes #3314.
  - Improvements for ReqMgr error handling.  Fixes #3308.
  - Log datasets that are created for each request in the ReqMgr DB.  Fixes #3301.
  - Don't pull FWJRs from couch for dashboard reporting if we don't have to.  Fixes #3298.
  - EOS fixups for CERN stageout.  Add support for verifying checksums on stageout.  Fixes #3280.
  - Move the toPublish code to the JobArchiver in an attempt to reduce publishing latency.  Fixes #3274.
  - Fix the DBSBuffer file/workflow assocation.  Fixes #3273.
  - If a single site is in the white list mark that site as the custodial site for the data.  Fixes #3249.
  - Fix the JobSubmitter caching unit test.  Fixes #2919.
  - Mark the JSONPublish test as integration since the test doesn't startup a user file catalog.  Fixes #2982.
  - Include retry_count distribution in workload summary.  Fixes #3313.
  - Add StoreResults LFNs to the Lexicon.
  - Improve error messages when reporting Condor errors.  Fixes #3325.
  - Improve handling of FWJR files by JobStatusLite.  Fixes #3315.
  - Dynamically build the scrach arch list.  Fixes #3340.
  - Update TaskChain validation.  Fixes #3341.
  - DBS3 Upload fixes.  Fixes #3342.
  - The Condor plugin should check glexec/myproxy config settings.  Fixes #3312.
  - Fix the data cache unit test.  Fixes #2955.
  - Fix Alerts couch database installation.  Fixes #3322.
  - Adding support to slice the unittest suite into mutually-exclusive lists of test cases. Needed
    to have jenkins to testing really really fast
  - Change the ordering of the retriesByTask parameter to what Samir origianlly had.  From #3313.
  - Add a view that summarizes retry information for a task.  From #3313.

0.8.26pre5 to 0.8.26pre6:
  - Fix bug in workqueue for run whitelists after dbs3 changes
  - Fixed a bug in proxy.py which happens with AFS timeouts. Fixes #3171
  - Support configurable host certs and removed CredentialException. Fixes #3215, #3173
  - Added os.close for correcting a file descriptor leak. Fixes #3072
  - Event numbers should start at 1.  Fixes #3285.
  - Reset the event counter if it goes over 32 bits.  Fixes #3285.
  - Push out the alerts couch database.  Fixes #3292.
  - Remove publishDataName from the Analysis spec.  Fixes #2726.

0.8.26pre4 to 0.8.26pre5:
  - Avoid problems with jobs that do not have a mask in the TaskArchiver.  Fixes #3283.
  - Don't swallow errors in the ReqMgr.  Fixes #3241.
  - Accept single run lists in the ReqMgr.  Fixes #3239.
  - Change how ReqMgr authenticates abort requests.  Fixes #2456.
  - Fix Config.DataProcessing support.  Fixes #3251.
  - Set the subDir correctly in the TaskArchiver.  Fixes #3238.
  - Fix the DBSBuffer AddWorkflow DAO on Oracle.  Fixes #3255.
  - Adds new regexp to parse rfio path.  Fixes #3223
  - Turn off lazy download for multicore jobs.  Fixes #3165.
  - Fix the BossAir NewJobs DAO on Oracle.  Fixes #3228.
  - Make WMInit.getWMBASE() work with rpm installs.  Fixes #3230.
  - ReqMgr OpsClipboard - forgotten file.  Fixes #3270.
  - Only request cancel of non finished workqueue elements
  - Adapt wmbsHelper to correct naming conventions when creating a workflow
  - ReqMgr - OpsClipboard minor design and menu improvement.  Fixes #3242.
  - Don't run ProcessPool tests on Jenkins.  Fixes #3233.
  - A few fixes to the LSF BossAir plugin.  Fixes #3172.
  - Modify StdBase so that it doesn't assume that all workflows have only run
    over a single primary dataset.  Modify the addMergeTask() method to support error
    datasets.  Minor cleanup in the other specs.  Fixes #1796.

0.8.26pre3 to 0.8.26pre4:
  - Fix ReqMgr handling of JSON encoded parameters.  Fixes #3225.
  - Strip off extraneous newline characters from tag collector output.  Fixes #3221.
  - Records LargestEventRss-h-PSS values from reports and remaps to PeakValuePss.  Exposes PeakValuePss in performance reports in the job dump couchapp.  Fixes #3002.
  - Tighten WorkQueue replication filter

0.8.26pre2 to 0.8.26pre3:
  - Allow non-wmcore job splitters to run in the JobCreator.  Fixes #3217.

0.8.26pre1 to 0.8.26pre2:
  - Change the default owner and group from an empty string to "unknown". Fixes #3203.
  - Fix the drain flag in Oracle.  Fixes #3203.
  - fix the ReqMgrPriority unit test.  Fixes #3123.
  - Add server side caching to the Global Monitor.  Fixes #2955.
  - Add link from workqueue main page to element details
  - Increase the maximum size of a dataset.  Fixes #2571.
  - ReqMgr unit test improvements.  Fixes #2810.
  - Add a Resubmission StdSpec so that ACDC requests can be validated.  Fixes #3210.
  - Make workqueue throw an error on couch save failure.
  - Don't force state in reqmgr to completed if it is in a valid final state
  - Fix bug where element status continually updated after cancel
  - Don't repeat workqueue request finished message while waiting for parent queue
  - Log workqueue id when queueing an element
  - Add cancel option to wmagent-workqueue
  - Fix wmagent-workqueue to create dbi if db in config file
  - Fix bug in cancelation of negotiating workqueue elements
  - Improve WorQueue cancelation logging
  - Improve WorkQueue - Reqmgr interaction
  - Remove obsolete WorkQueue elements that failed to be deleted earlier
  - Log WorkQueue couchdb delete errors
  - Fix bug in WorkQueue cancelation
  - Rename the RequestSize fields in the MC schema to make things less confusing for requestors.  Fixes #2731.
  - Replace ProdConfigCacheID with ProcConfigCacheID.  Fixes #3206.
  - Verify configurations across multiple steps.  Fixes #2707.

0.8.25 to 0.8.26pre1:
  - Update the ScramAch list.  Fixes #3167.
  - Cleanup the MultiCore code.  Fixes #1804.
  - Support subscribing blocks to their custodial site in PhEDEx.  Fixes #2524.
  - Convert ProcessPool to use ZeroMQ.  Fixes #3085.
  - Improve the layout of the JobArchiver directory.  Fixes #2920.
  - Fix TaskChain spec creation problems in the ReqMgr.  Fixes #2346.
  - Add a custodial site to the spec when it is created in the ReqMgr.  From #2553.
  - Add ScramArch to ReqMgr database and cleanup the handling of the CMSSW version.  Fixes #2446.
  - Don't die if we encounter errors uploading.  Fixes #2973.
  - Continue uploading files if a data tier is missing from DBS.  Fixes #3193.
  - DBS3 reader support.  Fixes #2737.
  - Make scram runtime code more testable.  Fixes #3174.

0.8.24 to 0.8.25:
  - Backout the changes to the WorkloadSummary configuration.
  - Fix setting the first event in MC jobs.  Fixes #3192.
  - Only configure the RandomNumberGeneratorService if it exists in the config.  Fixes #3190.
  - patch-series-maxa/

0.8.23 to 0.8.24:
  - Fix WMSpec unit test breakage casued by an interface change in WMBSHelper.  Fixes #3158.
  - Don't set FirstEvent for processing workflows, it's only useful in MC workflows. Fixes #3181.
  - Always set the first event if it is specified in the mask.  Fixes #3139.
  - Turn on random seeding for all jobs that don't specify reproducible seeding. Fixes #3164.
  - Remove HOST variables from myProxyEnvironment.  Fixes #3160.
  - adding crabclient system, fixes #2545
  - patch-series-spiga/ Fixes #3079
  - Avoid duplicate step names.  Fixes #3150.
  - Fail a job if the FWJR path isn't a string.  Fixes #3087.
  - Add a script to delete workflows from the couch database.  Fixes #2991.
  - Remove duplicate stepSuccessful() methods from the report class.  Fixes #2840.
  - Add a GetUnsubscribedFilesets DAO.  Fixes #2533.
  - Hardcode the workload summary URL to point at the cmsweb couch as that is  where everything
    goes now.  Remove the option to changed this at deployment  time, it never worked correctly anyway.  Fixes #3144.
  - Retrieve lumi information for child files when handling two-file-read workflows.  Fixes #3140.
  - Make WorkQueue warn if it is given a site name not in sitedb
  - Correctly specify the file mode when copying the Startup.py script.  Fixes #3138.
  - Typo in wmagent-resource-control (Fixes #3137)
  - Make pycurl follow redirects. Closes #3136.

0.8.22 to 0.8.23:
  - Fix template paths in default configs.  Fixes #3088.

0.8.21 to 0.8.22:
  - Fix the patch to the Unpacker script in the LSF BossAir plugin.  Fixes #3102.
  - Default to vi for CHANGES editing if $EDITOR not specified
  - Generate CHANGES skeleton in buildrelease.sh
  - Tidy up service call timeouts.
  - Proxy http/https calls to UserFileCache on worker node
  - Rewrote LoggingInfoParser. Fixes #2567
  - Raise Proper Error if ReqMgr Replicates User/Group
  - Add LoadFilesByWorkflow DBS3Buffer DAO
  - mprove WorkQueue handling when queing request multiple  times
  - Don't reset the subscription status when adding files to a fileset if the files are already associated with the fileset.  From #3080.
  - Tighten CMSCouch.documentExists() check.  Fixes #3099.
  - ReqMgr unit test improvements.  Fixes #2957.
  - Make the AlertGenerator MySQL components optional.  Fixes #2983.
  - Add DBSReader tests.
  - Add site drain functionality to resource control.
  - Remove the old submit.sh script.  Fixes #3077.
  - Increase workqueue activity timeout to avoid false positive alerts
  - Added "Accept: application/json" to the HTTP header. Fixes #3057
  - Set the FRONTIER_ID env variable to improve frontier logging.  Fixes #3017.
  - Use zipimport for packaging WMCore in sandboxes.
  - Add a missing ')'.
  - Refactor the Vanilla Condor BossAir plugin.  Fixes #2875.
  - Trim input files for large FWJRs.  Fixes #3067.
  - Fix the logging messages in the Proxy class to use the info level.  Fixes #3068.
  - Add the options and keys parameters to the allDocs call.  Fixes #3069.

0.8.20 to 0.8.21:
  - Fix ReqMgr reportRequestProgress call (3052).
  - WorkQueue fix to correctly handle multi top level task workflows (1582).
  - Add http download to path functionality, used in UserFileCache (3047).
  - Fix processed dataset name parsing in the lexicon (2987).

0.8.19 to 0.8.20:
  - Fix for new WMCORE_ROOT/data/couchapps location (3061).
  - Optionally upload the topublish.json file to the UFC (2866).
  - WorkQueue Should Raise Proper Error if Missing DBName for Parent (2962).
  - Add Service class for UFC upload (2953).
  - Allow Scenario instead of ProcScenario in the DataProcessing workload (3048).
  - Convert all priorities to integers before adding them to the ReqMgr (3050).
  - Add a MyProxy context mananger (3026).
  - More fixes to glexec with condor (3024).
  - Add a view to the ReqMgr couch app for publication information (3022).
  - Add a unit test to ACDC/AnalysisCollectionService_t.py (3020).

0.8.18 to 0.8.19:
  - Improve logging for ScriptInvoke errors (3038).
  - Only closeout and cleanup subscriptions/filesets that are
    fully injected (3039).
  - Inject into PhEDEx in strict mode and log the result (3028).
  - Don't fail if a task doesn't have an ACDC section (2980).
  - Only raise CondorErrors on non-zero exit codes (2924).
  - Add team names to the ReqMgr Request GET (3003).
  - Make CouchConnectionError print its error when stringified (2971).
  - Add unit tests for the topublish.json stuff (2982).
  - Insert Analysis collection files as merged (2995).
  - Show the summary link for completed, closedout and announced states (2992).
  - Make the addSiteWildCards method public (2997).
  - Re-add site white/black list definitions to ReqMgr.Assign (3000).
  - Disable overflow for condor jobs (3018).
  - Add DELETE and PUT verbs to pycurl_manager (2965).
  - Add patch build option and build sphinx documentation for WMCore.
  - Allow changing multicore splitting parameters (3016).
  - Bug on tracking many jobs fixed here (2977).
  - Make sure the AcquisitionEra and ProcessingVersion parameters are returned
    from the ReqMgr (2857).
  - Initial support for producing the topublish.json file (2865).  Off by
    default.
  - Add Oracle support for wmagent-mod-config.
  - Save the campaign in the spec when it's updated (2938).
  - Add hypernews name validation to the lexicon (2966).
  - The Requests unit test shouldn't require a database (2976).
  - pycurl_manager: POST parameters are ignored (2959).
  - Correctly handle workqueue printout when input dataset is None.
  - Initial support for Locale configs (1650).
  - Increase the number of files added to DBS per API call to 200 from 10 (2964).
  - Update the JobPackage unit test for account for the fix to the JobSubmitter
    JobPackage directory problem.
  - Handle talking to newer versions of the gLite WMS (1706).
  - Modify the WorkQueue tests to install the DBS3Buffer schema as they're
    already using the DAOs.
  - Don't display the ReqMgrBrowser on the view page (2944).
  - Support wild cards in the site white/black list (2607).
  - Kill jobs that have been running more than 48 hours and add the sync back
    in for the FNAL Lustre stageout.
  - Retrieve dataset information from the parent output module (2948).
  - Don't assume that we know what the PFN of a file is (2939).
  - Cleanup handling of VoRole and VoGroup (2918).
  - Handle files with no run when creating the workload summary (2945).
  - Support outputs with different primary datasets (2947).
  - Associate workflows with output data in DBSBuffer (2931).
  - Speed up the getElements() call in WorkQueueBackend (2926).
  - Include the merged/unmerged LFNs bases in the get request call in
    the ReqMgr (2862).
  - Print stderr too when certs are not found (2932).
  - Add a spec-based override to disable direct-to-merge (2927).
  - Improve JobSubmitter handling of package directories (2919).

0.8.17 to 0.8.18:
  - Store file locations in couch as the CMS site name instead of the SE
    name (2817).
  - Fix the couch views to work with multicore performance information (2887).
  - Fix the bad join in the DAO used by the ParentlessMergeBySize job splitting
    algorithm (2916).
  - Fix the Oracle Users.New DAO (2915).
  - Reduce severity of workqueue error messages as requested by http group.
  - WorkQueue to fail requests on inputs with no location (2891).
  - Add workflow name to JobCreator debugging output (2902).
  - Fix a typo in the gLite plugin (2903).
  - Commit the version of the PromptSkimPoller we're using in production.
  - Added a check for site black/white list parameters in AnalysisRequest (2605).
  - Fix WorkQueueManager crash if logging level not specified (2885).
  - Set workqueue priority from workflow spec.
  - Improve cancelation in global workqueue.
  - Switch users with glexec before condor_submit (2065).
  - Handle attribute errors when merging multicore reports (2888).
  - Correctly jsonize performance information (2886).
  - Move back to continuous replication between workqueues.
  - Set the block whitelist correctly for Prompt Skimming.
  - Print full url when Service.getData() fails.

0.7.13 to 0.7.14:
  - Fix problems with Dashboard reporting (2045).
  - Fix a problem with double removals in the run/lumi filtering codes (2004).

0.7.12 to 0.7.13:
  - Stage initial user log files to /store/temp/user/USERNAME (1938, 2011).
  - Cause components to shutdown if an exception is thrown (1989).
  - Fixup gLite configurable parameters (1682).
  - Fix handling of broken JSON is the gLite BossAir plugin (2019).
  - Fixes to runtime code and MonteCarlo workflow to get MonteCarlo production
    working (2010).
  - Better handle sites being down (1997).
  - Make sure the WorkQueue injects multicore workflows (1999).
  - RAL stageout no longer needs to set ACLs as now using default ACLs

0.7.11 to 0.7.12:
  - Write couch list function to generate report of analyzed lumis (1790).
  - Make sure we process analysis workflows (1914).
  - Only update the scram arch if a new one is actually provided (1902).
  - Fix runtime problems with gLite (1913).
  - Don't show approved requests on the request approval page (1903).
  - Add a default scram arch (1901).
  - Fix timeout for subprocesses in glite (1897).
  - Set lumi for MC jobs (1875).
  - Don't include the output of chained steps that is not kept in the
    output of the listDatasets() method (1873).
  - Fix the RequestOverview configuration.

0.7.10 to 0.7.11:
  - Update the merged status of a file when installed into WMBS by the
    WorkQueue (1813).
  - The XML drop class didn't get moved into PhEDEx/ on the branch.  Fix things
    to point at the old location.
  - Completely disable HTTP caching for couch (1831).
  - Allow periods in HN user names (1836).
  - Make sure the pass stale=ok in all monitoring couch queries (1824).
  -  Handle boolean parameters passed in the from ReqMgr properly in the
     ReDigi spec (1845).
  - Commit two WorkQueue fixes for using ACDC with merge tasks that are
    in production and not needed on the trunk.
  - Don't auto approve PhEDEx subscriptions.
  - Include step name in error messages (1868).
  - Restore the RequestOverview config.

From 0.7.9b to 0.7.10:
  - Myproxy configuration coherence for glite plugin (1762).
  - Make sure that the numCores parameter is an int (1776).
  - Add the MonteCarloFromGEN workflow (1774).
  - Wrap DBS blocks in single commits (1772).
  - Refactor the BossAir unit tests (1720).
  - Add a catch-all state so that all jobs are always reported by the (#1783).
  - Fix reporting of the JobExitCode from the WN (1692).
  - Add checksums for logarchive view (1766).
  - Report on checksums for log archive files (1754).
  - Workaround a couple multicore problems (1805).
  - Fix problems with missing couch link in monitoring (1806).
  - Fix WorkQueue element mask passing to child queue (1795).
  - Add closeout and announced state and pages for marking bulk state
    changes (1709).
  - Improve error message for missing requests (1793).
  - Improve the outputDatasetsByPrepID REST call in ReqMgr (1679).
  - Add a script to help run jobs interactively (1419).
  - Improve automatic PhEDEx subscription (1659).

From 0.7.9 to 0.7.9a/b:
  - Catch Exception during WorkQueue sync with parent (1715).
  - Cause components to crash if an unhandled exception is thrown (1722).
  - Add the bad JSON to the error message when parsing a string (1716).
  - Include the file checksum in the outputPFN view (1710).
  - Fixup the JobTracker unit test (1723).
  - Report the step exit code to dashboard (1702).
  - Preserve the priority if in is specified for wmagent-resource-control (1726).
  - Use absolute links everywhere in the ReqMgr (1749).
  - Fix the admin interface to team names in ReqMgr (1760).

From 0.7.8b to 0.7.9:
  - Encase BossAir calls in transactions (1701).
  - ReqMgr admin page needs trailing slashes in links (1708).
  - Don't change the cache size for CMSSW, the default is fine (1704).
  - Fix SiblingProcessingBased splitting dealing with large numbers of
    files (1678).
  - Better handle integrity errors when refreshing CMSSW versions (1671).
  - Increase the length of the name field in wmbs_fileset (1700).
  - Make the PrepID optional in the ReqMgr (1693).
  - Raise a better error if a CMSSW software version isn't known to ReqMgr
    and be more careful able deleting requests (1687).
  - gLite fix for missmatch between jobid-osb + typo (1675).

From 0.7.8a to 0.7.8b:
  - Include support for Prep in ReqMgr (1415).

From 0.7.8 to 0.7.8a:
  - Fix a problem with the ReqMgr configuration (1666).
  - Workaround a problem with couch redirects (1670).

From 0.7.7 to 0.7.8:
  - When we create a new httplib2 object make sure to set the timeout (1658).
  - Pull input file and run/lumi information from the job objects instead
    of the FWJR.  Change the loading of error information so that we only
    query couch once instead of once per failed job (1595).
  - Support more use cases in couch URL validation and fix a couple ReqMgr
    deployment issues (1655).
  - Merge SecureRequests, BasicAuthJsonRequest into Requests (1585).
  - Cleanup error handling and other things in the Services class (1622).
  - Initial support for cooloff/successful/failed jobs in the Request
    Overvew (1539).

From 0.7.6a to 0.7.7:
  - Increase the default minimum merge size in the ReqMgr to 2GiB.
  - Enable automatic PhEDEx subscriptions to MSS.
  - Add new views of the FWJR dump for async stageout (1402).
  - Add a couch view to retrieve the PFNs of archived logs (1303).
  - Fixup automatic MSS subscriptions in the PhEDExInjector (1561).
  - Fix a problem where the site a job is assigned to never made it into couch.
  - Add a ReqMgr couchapp (1610).
  - Move the PhEDEx import in the Analysis stdspec so that it's only pulled in
    when necessary.
  - Fix agent monitor for multiple agents (1523).
  - Add back in the TwoFileBased splitting algo so newer agents can work with
    older ReqMgr.

From 0.7.6 to 0.7.6a:
  - Fix ReDigi request creation and users sandboxes at runtime (1590).
  - Change the log level in couch to info.

From 0.7.5 to 0.7.6:
  - Modify the gLite BossAir plugin to use a local proxy (1554).
  - Support two file reads in the FileBased, LumiBased and EventBased splitting
    algorithms.  Add a parameters to the ReqMgr to enable two-file-read at the
    request creation level (1225, 1522).
  - Create multicore subscription types and modify BossAir to use them (1535).
  - Add reasonable defaults for initial database modules to install for a
    unit test (1542).
  - Fix the DBSBuffer/DBSUpload unit tests (1544).
  - Lexicon utility for jobRanges, new FWJRDump view (1403).
  - Fix the JobArchiver unit test (1545).
  - Fix the ACDC unit tests (1547).
  - Discard logs produced by the Analysis workflow by default (1543).
  - Support chaining all three steps together in the ReDigi workflow, among
    other things (1519).
  - Print tracebacks for the common failure modes when dealing with a PSet (1493).
  - Fix the display of the run and lumi masks.  Also, add a view to count the
     number of successful, failed and cooloff jobs at a site.  Use that view to
     generate a list of errors for cooloff jobs at a site (1496).
  - Fix several error handling problems at runtime including proper reporting
    of the failed step in chained jobs and failing of chained steps if an initial
    step fails.  Also, fix the insertion of condor errors and CMSSW errors into
    the FWJR (1432, 1427, 1497, and 1493).
  - Fix parsing of the condor_q output in BossAir when no classadds are
    returned (1537).
  - Pass the CMS site name to couch instead of the CE name (1360).
  - Fix insertion of file parents into WMBS from the WorkQueue.
  - If TestInit doesn't recognize the database dialect print an error including
    what it doesn't recognize (1527).
  - Attempt to reduce memory usage of DBSUpload (1510, 1505).
  - Improve loading or job masks in the ErrorHandler (1209).
  - Fix the site overview when using more than one agent (1515).
  - Update the "last_update" field in a fileset when closing it (1514).
  - Make LogCollect jobs more flexible (1404, 1482).
  - Fail held jobs after 30 minutes of being held (1456).
  - Report JobExitCode to the dashboard at runtime (1511).
  - Fix performance reporting in DashboardReporter (1506).
  - Don't fail jobs if we can't talk to the condor queue.
  - Fixup default arguments in PhEDEx class (1502).
  - Don't trust the output of condor_q if it returns non-zero (1501).
  - Improve error messages in the ReqMgr when creating requests (1473).
  - Fix a bunch of ReqMgr issues: changing run/block black/white list,
    changing the scram arch, initial campaign support (1431, 1477, 1478).
  - Add a helper method in WMWorkload for modifying the scram arch (1478).
  - Don't show failed/aborted requests on the approval page and fix issues with
    skim input (1474, 1494).
  - Improve ErrorHandler performance (1500, 1498).
  - ReqMgr unit test fixups plus some database fixes (623).
  - Fix unit tests to deal with changes to NullAuth (1459).
  - Fix LFN parsing for /store/users (1330).
  - Fix output LFNs for Analysis jobs (1383).
  - Fix the credential unit tests (1480).
  - Allow sandbox to be a URL insted of a file. Add unit test for unpacking
    tarball.
  - Reduce the default lumis_per_job to 8 and allow the use of the TwoFileBased
    splitting algorithm (1475).
  - Support ReDigi requests where the ReDigi and Reco configs are combined into
    one step (1462).
  - Clear out the pileup inputs before we add to them (1467).
  - Change the input step name when truncating a workflow (1466).
  - Don't print out contents of files into log file fixes (1457).
  - Make the RelValMC workflow more flexible (1579).

From 0.7.4 to 0.7.5:
 - Fixes to ACDC and WMSpec to allow dependent (not top level) tasks to be
   resubmitted (1453).
 - Display file sizes in KB/MB/GB/TB instead of KiB/MiB/GiB/TiB (1454).
 - Change the timing setting for cmsRun (1450).
 - Fix file parentage when inserting files into WMBS from the WorkQueue (1451).
 - Fix the PhEDExInjector unit test and prevent it from closing blocks that
   have uninjected files (1249).
 - Dust the cobwebs off the PhEDEx unit test and add an auth() method to the
   PhEDEx class to check if a user has a given ability (712).
 - Generate a fake FWJR if the gLite BossAir plugin encounters errors (1025).
 - The stage out step must delete all files on failures (1430).
 - Add IMProv to the default build.
 - Fix inconsistencies in ReqMgr interface (1438).
 - Better handle duplicate jobs reports in couch and make finding collected
   logarchives easier (1296, 1433)
 - Fix a couple issues with stageout timeouts and error reporting (1361, 1381, 1390)
 - Fix JSON serialization of the File object when a thunker is not available (1435).
 - Pull the state change time out of couch (1237).
 - Archive all FWJR files (1384).
 - Increase the size of the task name and fileset name in WMBS (1418).
 - Fix a couple problems with LFN counters.
 - Fix assert error in front end auth (1412).
 - Add the agent name and host to the dashboard task info (1358).
 - Fix LumiBased splitting over files that do no have contigious lumi sections
   and rename the parameter that controls this.<|MERGE_RESOLUTION|>--- conflicted
+++ resolved
@@ -1,7 +1,3 @@
-<<<<<<< HEAD
-<<<<<<< HEAD
-=======
-=======
 1.0.2 to 1.0.3.pre1:
   - Merge pull request #5525 from mmascher/master
   - Add option to not clean the env in Scram.py
@@ -22,7 +18,6 @@
   - FNAL staging: use -f option for xrdcp
   - temporary fix for FirstRun/LastRun wrong data type
 
->>>>>>> d7ab8ff1
 1.0.1 to 1.0.2:
   - Merge pull request #5512 from amaltaro/harvest-jobCount
   - fix jobCount for Harvest jobs
@@ -52,7 +47,6 @@
   - Enable tier0 status for sites in SSB
   - fix lexicon for dataset
 
->>>>>>> b5b21a05da3368fdf7aab13b825fabd4516638d8
 1.0.1 to 1.0.2.pre1:
   - Merge pull request #5496 from ticoann/lumi_list_fix
   - add lumilist in schema in str format
