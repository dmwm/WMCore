--- conflicted
+++ resolved
@@ -186,13 +186,7 @@
         """
         self.add_request('assign', req)
         docs = self.get_request_names(req)
-<<<<<<< HEAD
-        if  kwds and isinstance(kwds, dict):
-            req.update(kwds)
-        req.update({"RequestStatus": new_status})
-=======
         kwds.update({"RequestStatus": new_status})
->>>>>>> 9da18acf
         for rname in docs:
             print "self.reqmgr.updateRequestProperty(%s, %s)" % (rname, kwds)
             try:
