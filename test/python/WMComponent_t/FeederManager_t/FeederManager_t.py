#!/usr/bin/python
"""
_FeederManager_t_

Unit tests for the FeederManager_t.
"""

import time
import unittest
import os
import threading
from WMComponent.FeederManager.FeederManager import FeederManager
import WMCore.WMInit
from WMQuality.TestInit import TestInit

class FeederManagerTest(unittest.TestCase):
    """
    TestCase for TestFeederManager module
    """

    _maxMessage = 10

    def setUp(self):
        """
        _setUp_

        Setup the database and logging connection.  Try to create all needed
        tables.
        """

        self.testInit = TestInit(__file__)
        self.testInit.setLogging()
        self.testInit.setDatabaseConnection()
        self.testInit.generateWorkDir()
        self.testInit.setSchema(customModules = \
                         ['WMCore.Agent.Database',
                          'WMComponent.FeederManager.Database',
                          'WMCore.ThreadPool',
                          'WMCore.WMBS'],
                                useDefault = False)

        return

    def tearDown(self):
        """
        _tearDown_

        Database deletion
        """
        self.testInit.clearDatabase()

        return

    def getConfig(self):
        """
        _createConfig_

        Create a config for the JobAccountant.  This config needs to include
        information for connecting to the database as the component will create
        it's own database connections.  These parameters are still pulled from
        the environment.
        """
        config = self.testInit.getConfiguration()
<<<<<<< HEAD
		config.component_("FeederManager")
		config.FeederManager.logLevel = "INFO"
		config.FeederManager.componentName = "FeederManager"
		config.FeederManager.componentDir = \
			os.path.join(os.getenv("TESTDIR"), "FeederManager")
		config.FeederManager.addDatasetWatchHandler = \
			'WMComponent.FeederManager.Handler.DefaultAddDatasetWatch'

		# The maximum number of threads to process each message type
		config.FeederManager.maxThreads = 10

		# The poll interval at which to look for new fileset/feeder association
		config.FeederManager.pollInterval = 60
		
		return config
=======
        self.testInit.generateWorkDir(config)

        config.section_("JobStateMachine")
        config.JobStateMachine.couchurl = os.getenv("COUCHURL")
        config.JobStateMachine.couchDBName = "jobaccountant_t"

	config.component_("FeederManager")
	config.FeederManager.logLevel = "INFO"
	config.FeederManager.componentName = "FeederManager"
	config.FeederManager.componentDir = \
	    os.path.join(os.getenv("TESTDIR"), "FeederManager")
	config.FeederManager.addDatasetWatchHandler = \
	    'WMComponent.FeederManager.Handler.DefaultAddDatasetWatch'

	# The maximum number of threads to process each message type
	config.FeederManager.maxThreads = 10

	# The poll interval at which to look for new fileset/feeder association
	config.FeederManager.pollInterval = 60

        return config
>>>>>>> 93e5c8db

    def testA(self):
        """
        _testA_

        Handle AddDatasetWatch events
        """
        myThread = threading.currentThread()
        config = self.getConfig()
        testFeederManager = FeederManager(config)
        testFeederManager.prepareToStart()

        for i in xrange(0, FeederManagerTest._maxMessage):
            for j in xrange(0, 3):
                feederManagerdict = {'payload':{'FeederType':'NO Feeder', \
                   'dataset' : 'NO DATASET', 'FileType' : 'NO FILE TYPE', \
                       'StartRun' : 'NO START RUN' }}

                testFeederManager.handleMessage( type = 'AddDatasetWatch' \
                        , payload = feederManagerdict )

        time.sleep(30)

        myThread.workerThreadManager.terminateWorkers()

        while threading.activeCount() > 1:
            print('Currently: '+str(threading.activeCount())+\
                ' Threads. Wait until all our threads have finished')
            time.sleep(1)


if __name__ == "__main__":
    unittest.main()
<|MERGE_RESOLUTION|>--- conflicted
+++ resolved
@@ -61,7 +61,6 @@
         the environment.
         """
         config = self.testInit.getConfiguration()
-<<<<<<< HEAD
 		config.component_("FeederManager")
 		config.FeederManager.logLevel = "INFO"
 		config.FeederManager.componentName = "FeederManager"
@@ -77,31 +76,8 @@
 		config.FeederManager.pollInterval = 60
 		
 		return config
-=======
-        self.testInit.generateWorkDir(config)
 
-        config.section_("JobStateMachine")
-        config.JobStateMachine.couchurl = os.getenv("COUCHURL")
-        config.JobStateMachine.couchDBName = "jobaccountant_t"
-
-	config.component_("FeederManager")
-	config.FeederManager.logLevel = "INFO"
-	config.FeederManager.componentName = "FeederManager"
-	config.FeederManager.componentDir = \
-	    os.path.join(os.getenv("TESTDIR"), "FeederManager")
-	config.FeederManager.addDatasetWatchHandler = \
-	    'WMComponent.FeederManager.Handler.DefaultAddDatasetWatch'
-
-	# The maximum number of threads to process each message type
-	config.FeederManager.maxThreads = 10
-
-	# The poll interval at which to look for new fileset/feeder association
-	config.FeederManager.pollInterval = 60
-
-        return config
->>>>>>> 93e5c8db
-
-    def testA(self):
+	def testA(self):
         """
         _testA_
 
