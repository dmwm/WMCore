import os
import time
import logging
import unittest
import inspect

from WMCore.Alerts.Alert import Alert
from WMCore.Configuration import Configuration
from WMCore.Alerts.ZMQ.Processor import Processor
from WMCore.Alerts.ZMQ.Sender import Sender
from WMCore.Alerts.ZMQ.Receiver import Receiver, ReceiverLogic
from WMCore.Alerts.ZMQ.Sinks.FileSink import FileSink
from WMQuality.TestInitCouchApp import TestInitCouchApp


    
def worker(addr, ctrl, nAlerts, workerId = "Processor_t"):
    """
    Instantiate an alert Sender instance and register with Received instance
    identified by addr (alerts channel), ctrl (control channel) addresses.
    Then send a desired amount of alerts, unregister and send Shutdown control
    message instructing the Receive to stop and release sockets.
     
    """
    s = Sender(addr, ctrl, workerId)
    s.register()
    for i in range(0, nAlerts):
        a = Alert(Type = "Alert", Level = i)
        s(a)
    s.unregister()
    s.sendShutdown()
    
    
    
class ProcessorTest(unittest.TestCase):
    """
    TestCase for Processor.
    
    """
    
    
    def setUp(self):
        """
        Set up for tests.
        
        """
        
        l = logging.getLogger()
        l.setLevel(logging.DEBUG)
        
        self.addr = "tcp://127.0.0.1:5557"
        self.ctrl = "tcp://127.0.0.1:5559"
        
        self.softOutputFile = "/tmp/ProcessorTestSoftAlerts.json"
        self.criticalOutputFile = "/tmp/ProcessorTestCriticalAlerts.json"
        
        self.config = Configuration()
        self.config.component_("AlertProcessor")
        self.config.AlertProcessor.section_("critical")
        self.config.AlertProcessor.section_("soft")
        
        self.config.AlertProcessor.critical.level = 5
        self.config.AlertProcessor.soft.level = 1
        self.config.AlertProcessor.soft.bufferSize = 3
        
        self.config.AlertProcessor.critical.section_("sinks")
        self.config.AlertProcessor.soft.section_("sinks")
                        
        
    def tearDown(self):
        for f in (self.criticalOutputFile, self.softOutputFile):
            if os.path.exists(f):
                os.remove(f)    
        if hasattr(self, "testInit"):
            self.testInit.tearDownCouch()
<<<<<<< HEAD
        
        if hasattr(self, "rec"):
            while self.rec.isReady():
                time.sleep(0.3)
                print "%s waiting for Receiver to shut ..." % inspect.stack()[0][3]
=======
        if hasattr(self, "receiver"):
            # wait until the Receiver is shut by the Shutdown control
            # message which the worker() function should have sent
            while self.receiver.isReady():
                logging.info("tearDown: Waiting for Receiver shutdown ...")
                time.sleep(ReceiverLogic.TIMEOUT_AFTER_SHUTDOWN * 1.1)
                if self.receiver.isReady():
                    self.receiver.shutdown()
            logging.info("tearDown: Is the Receiver shut down: %s" % (not self.receiver.isReady()))
>>>>>>> 8fa288e1

                
    def testProcessorBasic(self):
        str(self.config.AlertProcessor)
        p = Processor(self.config.AlertProcessor)


    def testProcessorWithReceiver(self):
        """
        Test startup and shutdown of processor in receiver.
        
        """
        processor = Processor(self.config.AlertProcessor)
<<<<<<< HEAD
        self.rec = Receiver(self.addr, processor, self.ctrl)
        self.rec.startReceiver() # non-blocking call
        
=======
        # Receiver is waited for shutdown / shutdown explicitly in tearDown()        
        self.receiver = Receiver(self.addr, processor, self.ctrl)
        self.receiver.startReceiver() # non-blocking call

>>>>>>> 8fa288e1
        # now sender tests control messages (register, unregister, shutdown)
        s = Sender(self.addr, self.ctrl, "Processor_t")
        s.register()
        s.unregister()
        s.sendShutdown()
<<<<<<< HEAD
  
=======
        # give some time so that the previous call shuts down the receiver
        time.sleep(ReceiverLogic.TIMEOUT_AFTER_SHUTDOWN * 1.1)
>>>>>>> 8fa288e1
        
            
    def testProcessorWithReceiverAndFileSink(self):
        # add corresponding part of the configuration for FileSink(s)
        config = self.config.AlertProcessor
        config.critical.sinks.section_("file")
        config.critical.sinks.file.outputfile = self.criticalOutputFile 
        
        config.soft.sinks.section_("file")
        config.soft.sinks.file.outputfile = self.softOutputFile
        
        processor = Processor(config)
<<<<<<< HEAD
        self.rec = Receiver(self.addr, processor, self.ctrl)
        self.rec.startReceiver() # non blocking call
=======
        # Receiver is waited for shutdown / shutdown explicitly in tearDown()
        self.receiver = Receiver(self.addr, processor, self.ctrl)
        self.receiver.startReceiver() # non blocking call
>>>>>>> 8fa288e1
        
        # run worker(), this time directly without Process as above,
        # worker will send 10 Alerts to Receiver
        worker(self.addr, self.ctrl, 10)
<<<<<<< HEAD
            
        # now check the FileSink output files for content:
=======
        
        # wait until Receiver is shut down (by a message from worker(), then all
        # alerts shall be delivered and could proceed to check if successfully delivered
        while self.receiver.isReady():
            time.sleep(ReceiverLogic.TIMEOUT_AFTER_SHUTDOWN * 1.5)
            logging.info("%s: Waiting for Receiver shutdown ..." % inspect.stack()[0][3])
        
        # check the FileSink output files for content:
>>>>>>> 8fa288e1
        # the soft Alerts has threshold level set to 0 so Alerts
        # with level 1 and higher, resp. for critical the level
        # was above set to 5 so 6 and higher out of worker's 0 .. 9
        # (10 Alerts altogether) shall be present
        softSink = FileSink(config.soft.sinks.file)
        criticalSink = FileSink(config.critical.sinks.file)
        softList = softSink.load()
        criticalList = criticalSink.load()
        # check soft level alerts
        # levels 1 .. 4 went in (level 0 is, according to the config not considered)
        self.assertEqual(len(softList), 3) 
        for a, level in zip(softList, range(1, 4)):
            self.assertEqual(a["Level"], level)
        # check 'critical' levels
        # only levels 5 .. 9 went in
        self.assertEqual(len(criticalList), 5)
        for a, level in zip(criticalList, range(5, 10)):
            self.assertEqual(a["Level"], level)
        
        
    def testProcessorWithReceiverAndCouchSink(self):
        # set up couch first
        self.testInit = TestInitCouchApp(__file__)
        self.testInit.setLogging()
        dbName = "couch_sink"
        self.testInit.setupCouch(dbName)
        
        # add corresponding part of the configuration for CouchSink(s)
        config = self.config.AlertProcessor
        config.critical.sinks.section_("couch")
        config.critical.sinks.couch.url = self.testInit.couchUrl
        config.critical.sinks.couch.database = self.testInit.couchDbName

        # just send the Alert into couch
        processor = Processor(config)
<<<<<<< HEAD
        self.rec = Receiver(self.addr, processor, self.ctrl)
        self.rec.startReceiver() # non blocking call
=======
        # Receiver is waited for shutdown / shutdown explicitly in tearDown()
        self.receiver = Receiver(self.addr, processor, self.ctrl)
        self.receiver.startReceiver() # non blocking call
        
        
>>>>>>> 8fa288e1
        
        # run worker(), this time directly without Process as above,
        # worker will send 10 Alerts to Receiver
        worker(self.addr, self.ctrl, 10)
<<<<<<< HEAD
            
=======

        # wait until Receiver is shut down (by a message from worker()
        # also need to wait, otherwise tearDown kicks off and scrapes the
        # couch so half of the alerts will be undelivered
        
        while self.receiver.isReady():
            time.sleep(ReceiverLogic.TIMEOUT_AFTER_SHUTDOWN * 1.5)
            logging.info("%s: Waiting for Receiver shutdown ..." % inspect.stack()[0][3])
                            
>>>>>>> 8fa288e1
            
if __name__ == "__main__":
    unittest.main()<|MERGE_RESOLUTION|>--- conflicted
+++ resolved
@@ -73,13 +73,6 @@
                 os.remove(f)    
         if hasattr(self, "testInit"):
             self.testInit.tearDownCouch()
-<<<<<<< HEAD
-        
-        if hasattr(self, "rec"):
-            while self.rec.isReady():
-                time.sleep(0.3)
-                print "%s waiting for Receiver to shut ..." % inspect.stack()[0][3]
-=======
         if hasattr(self, "receiver"):
             # wait until the Receiver is shut by the Shutdown control
             # message which the worker() function should have sent
@@ -89,7 +82,6 @@
                 if self.receiver.isReady():
                     self.receiver.shutdown()
             logging.info("tearDown: Is the Receiver shut down: %s" % (not self.receiver.isReady()))
->>>>>>> 8fa288e1
 
                 
     def testProcessorBasic(self):
@@ -103,27 +95,17 @@
         
         """
         processor = Processor(self.config.AlertProcessor)
-<<<<<<< HEAD
-        self.rec = Receiver(self.addr, processor, self.ctrl)
-        self.rec.startReceiver() # non-blocking call
-        
-=======
         # Receiver is waited for shutdown / shutdown explicitly in tearDown()        
         self.receiver = Receiver(self.addr, processor, self.ctrl)
         self.receiver.startReceiver() # non-blocking call
 
->>>>>>> 8fa288e1
         # now sender tests control messages (register, unregister, shutdown)
         s = Sender(self.addr, self.ctrl, "Processor_t")
         s.register()
         s.unregister()
         s.sendShutdown()
-<<<<<<< HEAD
-  
-=======
         # give some time so that the previous call shuts down the receiver
         time.sleep(ReceiverLogic.TIMEOUT_AFTER_SHUTDOWN * 1.1)
->>>>>>> 8fa288e1
         
             
     def testProcessorWithReceiverAndFileSink(self):
@@ -136,22 +118,13 @@
         config.soft.sinks.file.outputfile = self.softOutputFile
         
         processor = Processor(config)
-<<<<<<< HEAD
-        self.rec = Receiver(self.addr, processor, self.ctrl)
-        self.rec.startReceiver() # non blocking call
-=======
         # Receiver is waited for shutdown / shutdown explicitly in tearDown()
         self.receiver = Receiver(self.addr, processor, self.ctrl)
         self.receiver.startReceiver() # non blocking call
->>>>>>> 8fa288e1
         
         # run worker(), this time directly without Process as above,
         # worker will send 10 Alerts to Receiver
         worker(self.addr, self.ctrl, 10)
-<<<<<<< HEAD
-            
-        # now check the FileSink output files for content:
-=======
         
         # wait until Receiver is shut down (by a message from worker(), then all
         # alerts shall be delivered and could proceed to check if successfully delivered
@@ -160,7 +133,6 @@
             logging.info("%s: Waiting for Receiver shutdown ..." % inspect.stack()[0][3])
         
         # check the FileSink output files for content:
->>>>>>> 8fa288e1
         # the soft Alerts has threshold level set to 0 so Alerts
         # with level 1 and higher, resp. for critical the level
         # was above set to 5 so 6 and higher out of worker's 0 .. 9
@@ -196,23 +168,15 @@
 
         # just send the Alert into couch
         processor = Processor(config)
-<<<<<<< HEAD
-        self.rec = Receiver(self.addr, processor, self.ctrl)
-        self.rec.startReceiver() # non blocking call
-=======
         # Receiver is waited for shutdown / shutdown explicitly in tearDown()
         self.receiver = Receiver(self.addr, processor, self.ctrl)
         self.receiver.startReceiver() # non blocking call
         
         
->>>>>>> 8fa288e1
         
         # run worker(), this time directly without Process as above,
         # worker will send 10 Alerts to Receiver
         worker(self.addr, self.ctrl, 10)
-<<<<<<< HEAD
-            
-=======
 
         # wait until Receiver is shut down (by a message from worker()
         # also need to wait, otherwise tearDown kicks off and scrapes the
@@ -222,7 +186,6 @@
             time.sleep(ReceiverLogic.TIMEOUT_AFTER_SHUTDOWN * 1.5)
             logging.info("%s: Waiting for Receiver shutdown ..." % inspect.stack()[0][3])
                             
->>>>>>> 8fa288e1
             
 if __name__ == "__main__":
     unittest.main()