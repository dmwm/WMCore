--- conflicted
+++ resolved
@@ -493,12 +493,8 @@
     workloadUrl = helper.saveCouch(couchUrl, couchDB, metadata=metadata)
     request['RequestWorkflow'] = removePasswordFromUrl(workloadUrl)
     try:
-<<<<<<< HEAD
         wmstatSvc = WMStatsWriter(wmstatUrl)
-        CheckIn.checkIn(request, wmstatSvc)
-=======
-        CheckIn.checkIn(request, requestType = kwargs['RequestType'])
->>>>>>> 83410b7b
+        CheckIn.checkIn(request, requestType = kwargs['RequestType'], wmstatSvc)
     except CheckIn.RequestCheckInError, ex:
         msg = ex._message
         raise HTTPError(400, "Error in Request check-in: %s" % msg)
