--- conflicted
+++ resolved
@@ -61,27 +61,6 @@
         the environment.
         """
         config = self.testInit.getConfiguration()
-<<<<<<< HEAD
-        self.testInit.generateWorkDir(config)
-
-	config.component_("FeederManager")
-	config.FeederManager.logLevel = "INFO"
-	config.FeederManager.componentName = "FeederManager"
-	config.FeederManager.componentDir = \
-	    os.path.join(os.getenv("TESTDIR"), "FeederManager")
-	config.FeederManager.addDatasetWatchHandler = \
-	    'WMComponent.FeederManager.Handler.DefaultAddDatasetWatch'
-
-	# The maximum number of threads to process each message type
-	config.FeederManager.maxThreads = 10
-
-	# The poll interval at which to look for new fileset/feeder association
-	config.FeederManager.pollInterval = 60
-
-        return config
-
-    def testA(self):
-=======
 		config.component_("FeederManager")
 		config.FeederManager.logLevel = "INFO"
 		config.FeederManager.componentName = "FeederManager"
@@ -99,7 +78,6 @@
 		return config
 
 	def testA(self):
->>>>>>> 58d1237c
         """
         _testA_
 
