#!/usr/bin/env python
"""
TaskArchiver test

Tests both the archiving of tasks and the creation of the
workloadSummary
"""

import os
import os.path
import logging
import threading
import unittest
import time
import shutil
import inspect

import WMCore.WMBase

from WMQuality.TestInitCouchApp import TestInitCouchApp as TestInit
#from WMQuality.TestInit   import TestInit
from WMCore.DAOFactory    import DAOFactory
from WMCore.WMFactory     import WMFactory
from WMCore.Services.UUID import makeUUID

from WMCore.WMBS.File         import File
from WMCore.WMBS.Fileset      import Fileset
from WMCore.WMBS.Workflow     import Workflow
from WMCore.WMBS.Subscription import Subscription
from WMCore.WMBS.JobGroup     import JobGroup
from WMCore.WMBS.Job          import Job
from WMCore.DataStructs.Run   import Run
from WMCore.Lexicon           import sanitizeURL

from WMComponent.TaskArchiver.TaskArchiver       import TaskArchiver
from WMComponent.TaskArchiver.TaskArchiverPoller import TaskArchiverPoller

from WMCore.JobStateMachine.ChangeState import ChangeState
from WMCore.FwkJobReport.Report         import Report
from WMCore.Database.CMSCouch           import CouchServer

from WMCore_t.WMSpec_t.TestSpec     import testWorkload
from WMCore.WMSpec.Makers.TaskMaker import TaskMaker

from WMComponent_t.AlertGenerator_t.Pollers_t import utils



class TaskArchiverTest(unittest.TestCase):
    """
    TestCase for TestTaskArchiver module 
    """

    _setup_done = False
    _teardown = False
    _maxMessage = 10

    def setUp(self):
        """
        setup for test.
        """

        myThread = threading.currentThread()
        
        self.testInit = TestInit(__file__)
        self.testInit.setLogging(logLevel = logging.DEBUG)
        self.testInit.setDatabaseConnection()
        self.testInit.setSchema(customModules = ["WMCore.WMBS"],
                                useDefault = False)
        self.databaseName = "taskarchiver_t_0"
        self.testInit.setupCouch("%s/workloadsummary" % self.databaseName, "WorkloadSummary")
        self.testInit.setupCouch("%s/jobs" % self.databaseName, "JobDump")
        self.testInit.setupCouch("%s/fwjrs" % self.databaseName, "FWJRDump")
        

        self.daofactory = DAOFactory(package = "WMCore.WMBS",
                                     logger = myThread.logger,
                                     dbinterface = myThread.dbi)
        self.getJobs = self.daofactory(classname = "Jobs.GetAllJobs")

        self.testDir = self.testInit.generateWorkDir()
        os.makedirs(os.path.join(self.testDir, 'specDir'))


        self.nJobs = 10
        self.campaignName = 'aCampaign'
        self.alertsReceiver = None
        return

    def tearDown(self):
        """
        Database deletion
        """
        myThread = threading.currentThread()

        self.testInit.clearDatabase(modules = ["WMCore.WMBS"])
        self.testInit.delWorkDir()
        #self.testInit.tearDownCouch()
        if self.alertsReceiver:
            self.alertsReceiver.shutdown()
            self.alertsReceiver = None        
        return

    def getConfig(self):
        """
        _createConfig_

        General config file
        """
        config = self.testInit.getConfiguration()
        #self.testInit.generateWorkDir(config)

        config.section_("General")
        config.General.workDir = "."

        config.section_("JobStateMachine")
        config.JobStateMachine.couchurl     = os.getenv("COUCHURL", "cmssrv52.fnal.gov:5984")
        config.JobStateMachine.couchDBName  = self.databaseName

        config.component_("JobCreator")
        config.JobCreator.jobCacheDir       = os.path.join(self.testDir, 'testDir')

        config.component_("TaskArchiver")
        config.TaskArchiver.componentDir    = self.testDir
        config.TaskArchiver.WorkQueueParams = {}
        config.TaskArchiver.pollInterval    = 60
        config.TaskArchiver.logLevel        = 'SQLDEBUG'
        config.TaskArchiver.timeOut         = 0
        config.TaskArchiver.histogramKeys   = ['AvgEventTime', 'writeTotalMB']
        config.TaskArchiver.histogramBins   = 5
        config.TaskArchiver.histogramLimit  = 5
        config.TaskArchiver.workloadSummaryCouchDBName = "%s/workloadsummary" % self.databaseName

        config.section_("ACDC")
        config.ACDC.couchurl                = config.JobStateMachine.couchurl
        config.ACDC.database                = config.JobStateMachine.couchDBName

        # Make the jobCacheDir
        os.mkdir(config.JobCreator.jobCacheDir)
        
        # addition for Alerts messaging framework, work (alerts) and control
        # channel addresses to which the component will be sending alerts
        # these are destination addresses where AlertProcessor:Receiver listens
        config.section_("Alert")
        config.Alert.address = "tcp://127.0.0.1:5557"
        config.Alert.controlAddr = "tcp://127.0.0.1:5559"
        
        return config


    def createWorkload(self, workloadName = 'Test', emulator = True):
        """
        _createTestWorkload_

        Creates a test workload for us to run on, hold the basic necessities.
        """

        workload = testWorkload("Tier1ReReco")
        
        taskMaker = TaskMaker(workload, os.path.join(self.testDir, 'workloadTest'))
        taskMaker.skipSubscription = True
        taskMaker.processWorkload()

        workload.setCampaign(self.campaignName)

        workload.save(workloadName)

        return workload
        
        

    def createTestJobGroup(self, config, name = "TestWorkthrough",
                           specLocation = "spec.xml", error = False,
                           task = "/TestWorkload/ReReco"):
        """
        Creates a group of several jobs

        """

        myThread = threading.currentThread()

        testWorkflow = Workflow(spec = specLocation, owner = "Simon",
                                name = name, task = task)
        testWorkflow.create()
        
        testWMBSFileset = Fileset(name = name)
        testWMBSFileset.create()

        testFileA = File(lfn = "/this/is/a/lfnA" , size = 1024, events = 10)
        testFileA.addRun(Run(10, *[12312]))
        testFileA.setLocation('malpaquet')

        testFileB = File(lfn = "/this/is/a/lfnB", size = 1024, events = 10)
        testFileB.addRun(Run(10, *[12312]))
        testFileB.setLocation('malpaquet')
        
        testFileA.create()
        testFileB.create()

        testWMBSFileset.addFile(testFileA)
        testWMBSFileset.addFile(testFileB)
        testWMBSFileset.commit()
        testWMBSFileset.markOpen(0)
        
        testSubscription = Subscription(fileset = testWMBSFileset,
                                        workflow = testWorkflow)
        testSubscription.create()

        testJobGroup = JobGroup(subscription = testSubscription)
        testJobGroup.create()

        for i in range(0,self.nJobs):
            testJob = Job(name = makeUUID())
            testJob.addFile(testFileA)
            testJob.addFile(testFileB)
            testJob['retry_count'] = 1
            testJob['retry_max'] = 10
            testJob['mask'].addRunAndLumis(run = 10, lumis = [12312, 12313])
            testJobGroup.add(testJob)
        
        testJobGroup.commit()

        changer = ChangeState(config)

        report1 = Report()
        report2 = Report()
        if error:
<<<<<<< HEAD
            path1 = os.path.join(WMCore.WMInit.getWMTESTBASE(),
                                 "test/python/WMComponent_t/JobAccountant_t/fwjrs", "badBackfillJobReport.pkl")
            path2 = path1
        else:
            path1 = os.path.join(WMCore.WMInit.getWMTESTBASE(),
                                 'test/python/WMComponent_t/TaskArchiver_t/fwjrs',
                                 'mergeReport1.pkl')
            path2 = os.path.join(WMCore.WMInit.getWMTESTBASE(),
                                 'test/python/WMComponent_t/TaskArchiver_t/fwjrs',
=======
            path1 = os.path.join(WMCore.WMBase.getTestBase(),
                                 "WMComponent_t/JobAccountant_t/fwjrs", "badBackfillJobReport.pkl")
            path2 = path1
        else:
            path1 = os.path.join(WMCore.WMBase.getTestBase(),
                                 'WMComponent_t/TaskArchiver_t/fwjrs',
                                 'mergeReport1.pkl')
            path2 = os.path.join(WMCore.WMBase.getTestBase(),
                                 'WMComponent_t/TaskArchiver_t/fwjrs',
>>>>>>> c1643e56
                                 'mergeReport2.pkl')
        report1.load(filename = path1)
        report2.load(filename = path2)

        changer.propagate(testJobGroup.jobs, 'created', 'new')
        changer.propagate(testJobGroup.jobs, 'executing', 'created')
        changer.propagate(testJobGroup.jobs, 'complete', 'executing')
        for i in range(self.nJobs):
            if i < self.nJobs/2:
                testJobGroup.jobs[i]['fwjr'] = report1
            else:
                testJobGroup.jobs[i]['fwjr'] = report2
        changer.propagate(testJobGroup.jobs, 'jobfailed', 'complete')
        changer.propagate(testJobGroup.jobs, 'exhausted', 'jobfailed')
        changer.propagate(testJobGroup.jobs, 'cleanout', 'exhausted')

        testSubscription.completeFiles([testFileA, testFileB])

        return testJobGroup


    def createGiantJobSet(self, name, config, nSubs = 10, nJobs = 10,
                          nFiles = 1, spec = "spec.xml"):
        """
        Creates a massive set of jobs

        """


        jobList = []

        

        for i in range(0, nSubs):
            # Make a bunch of subscriptions
            localName = '%s-%i' % (name, i)
            testWorkflow = Workflow(spec = spec, owner = "Simon",
                                    name = localName, task="Test")
            testWorkflow.create()
            
            testWMBSFileset = Fileset(name = localName)
            testWMBSFileset.create()    


            testSubscription = Subscription(fileset = testWMBSFileset,
                                            workflow = testWorkflow)
            testSubscription.create()
            
            testJobGroup = JobGroup(subscription = testSubscription)
            testJobGroup.create()

            filesToComplete = []

            for j in range(0, nJobs):
                # Create jobs for each subscription
                testFileA = File(lfn = "%s-%i-lfnA" % (localName, j) , size = 1024, events = 10)
                testFileA.addRun(Run(10, *[11,12,13,14,15,16,17,18,19,20,
                                           21,22,23,24,25,26,27,28,29,30,
                                           31,32,33,34,35,36,37,38,39,40]))
                testFileA.setLocation('malpaquet')
                testFileA.create()

                testWMBSFileset.addFile(testFileA)
                testWMBSFileset.commit()

                filesToComplete.append(testFileA)
                
                testJob = Job(name = '%s-%i' % (localName, j))
                testJob.addFile(testFileA)
                testJob['retry_count'] = 1
                testJob['retry_max'] = 10
                testJobGroup.add(testJob)
                jobList.append(testJob)

                for k in range(0, nFiles):
                    # Create output files
                    testFile = File(lfn = "%s-%i-output" % (localName, k) , size = 1024, events = 10)
                    testFile.addRun(Run(10, *[12312]))
                    testFile.setLocation('malpaquet')
                    testFile.create()

                    testJobGroup.output.addFile(testFile)

                testJobGroup.output.commit()


            testJobGroup.commit()

            changer = ChangeState(config)

            changer.propagate(testJobGroup.jobs, 'created', 'new')
            changer.propagate(testJobGroup.jobs, 'executing', 'created')
            changer.propagate(testJobGroup.jobs, 'complete', 'executing')
            changer.propagate(testJobGroup.jobs, 'success', 'complete')
            changer.propagate(testJobGroup.jobs, 'cleanout', 'success')

            testWMBSFileset.markOpen(0)

            testSubscription.completeFiles(filesToComplete)


        return jobList
            

    def testA_BasicFunctionTest(self):
        """
        _BasicFunctionTest_
        
        Tests the components, by seeing if they can process a simple set of closeouts
        """

        myThread = threading.currentThread()

        config = self.getConfig()
        workloadPath = os.path.join(self.testDir, 'specDir', 'spec.pkl')
        workload     = self.createWorkload(workloadName = workloadPath)
        testJobGroup = self.createTestJobGroup(config = config,
                                               name = workload.name(),
                                               specLocation = workloadPath,
                                               error = False)

        # Create second workload
        testJobGroup2 = self.createTestJobGroup(config = config,
                                                name = "%s_2" % workload.name(),
                                                specLocation = workloadPath,
                                                task = "/TestWorkload/ReReco/LogCollect")

        cachePath = os.path.join(config.JobCreator.jobCacheDir,
                                 "TestWorkload", "ReReco")
        os.makedirs(cachePath)
        self.assertTrue(os.path.exists(cachePath))

        cachePath2 = os.path.join(config.JobCreator.jobCacheDir,
                                 "TestWorkload", "LogCollect")
        os.makedirs(cachePath2)
        self.assertTrue(os.path.exists(cachePath2))


        result = myThread.dbi.processData("SELECT * FROM wmbs_subscription")[0].fetchall()
        self.assertEqual(len(result), 2)

        testTaskArchiver = TaskArchiverPoller(config = config)
        testTaskArchiver.algorithm()

        result = myThread.dbi.processData("SELECT * FROM wmbs_job")[0].fetchall()
        self.assertEqual(len(result), 0)
        result = myThread.dbi.processData("SELECT * FROM wmbs_subscription")[0].fetchall()
        self.assertEqual(len(result), 0)
        result = myThread.dbi.processData("SELECT * FROM wmbs_jobgroup")[0].fetchall()
        self.assertEqual(len(result), 0)
        result = myThread.dbi.processData("SELECT * FROM wmbs_fileset")[0].fetchall()
        result = myThread.dbi.processData("SELECT * FROM wmbs_file_details")[0].fetchall()
        self.assertEqual(len(result), 0)

        # Make sure we deleted the directory
        self.assertFalse(os.path.exists(cachePath))
        self.assertFalse(os.path.exists(os.path.join(self.testDir, 'workloadTest/TestWorkload')))

        testWMBSFileset = Fileset(id = 1)
        self.assertEqual(testWMBSFileset.exists(), False)

        dbname       = config.TaskArchiver.workloadSummaryCouchDBName
        couchdb      = CouchServer(config.JobStateMachine.couchurl)
        workdatabase = couchdb.connectDatabase(dbname)

        workloadSummary = workdatabase.document(id = "TestWorkload")
        # Check ACDC
        self.assertEqual(workloadSummary['ACDCServer'], sanitizeURL(config.ACDC.couchurl)['url'])

        # Check the output
        self.assertEqual(workloadSummary['output'].keys(), ['/Electron/MorePenguins-v0/RECO',
                                                            '/Electron/MorePenguins-v0/ALCARECO'])

        # Check performance
        # Check histograms
        self.assertEqual(workloadSummary['performance']['/TestWorkload/ReReco']['cmsRun1']['AvgEventTime']['histogram'][0]['average'],
                         0.062651899999999996)
        self.assertEqual(workloadSummary['performance']['/TestWorkload/ReReco']['cmsRun1']['AvgEventTime']['histogram'][0]['nEvents'],
                         5)

        # Check standard performance
        self.assertEqual(workloadSummary['performance']['/TestWorkload/ReReco']['cmsRun1']['TotalJobCPU']['average'], 9.4950600000000005)
        self.assertEqual(workloadSummary['performance']['/TestWorkload/ReReco']['cmsRun1']['TotalJobCPU']['stdDev'], 8.2912400000000002)

        # Check worstOffenders
        self.assertEqual(workloadSummary['performance']['/TestWorkload/ReReco']['cmsRun1']['AvgEventTime']['worstOffenders'],
                         [{'logCollect': None, 'log': None, 'value': '0.894052', 'jobID': 1},
                          {'logCollect': None, 'log': None, 'value': '0.894052', 'jobID': 2},
                          {'logCollect': None, 'log': None, 'value': '0.894052', 'jobID': 3}])
        
        # LogCollect task is made out of identical FWJRs
        # assert that it is identical
        for x in workloadSummary['performance']['/TestWorkload/ReReco/LogCollect']['cmsRun1'].keys():
            if x in config.TaskArchiver.histogramKeys:
                continue
            for y in ['average', 'stdDev']:
                self.assertEqual(workloadSummary['performance']['/TestWorkload/ReReco/LogCollect']['cmsRun1'][x][y],
                                 workloadSummary['performance']['/TestWorkload/ReReco']['cmsRun1'][x][y])

        return

    def atestB_testErrors(self):
        """
        _testErrors_

        Test with a failed FWJR
        """

        myThread = threading.currentThread()

        config = self.getConfig()
        workloadPath = os.path.join(self.testDir, 'specDir', 'spec.pkl')
        workload     = self.createWorkload(workloadName = workloadPath)
        testJobGroup = self.createTestJobGroup(config = config,
                                               name = workload.name(),
                                               specLocation = workloadPath,
                                               error = True)

        cachePath = os.path.join(config.JobCreator.jobCacheDir,
                                 "TestWorkload", "ReReco")
        os.makedirs(cachePath)
        self.assertTrue(os.path.exists(cachePath))

        testTaskArchiver = TaskArchiverPoller(config = config)
        testTaskArchiver.algorithm()

        dbname       = getattr(config.JobStateMachine, "couchDBName")
        couchdb      = CouchServer(config.JobStateMachine.couchurl)
        workdatabase = couchdb.connectDatabase(dbname)

        workloadSummary = workdatabase.document(id = "TestWorkload")

        self.assertEqual(workloadSummary['/TestWorkload/ReReco']['failureTime'], 500)
        self.assertTrue(workloadSummary['/TestWorkload/ReReco']['cmsRun1'].has_key('99999'))
        return


    def atestC_Profile(self):
        """
        _Profile_
        
        DON'T RUN THIS!
        """

        import cProfile, pstats

        return

        myThread = threading.currentThread()

        name    = makeUUID()

        config = self.getConfig()

        jobList = self.createGiantJobSet(name = name, config = config,
                                         nSubs = 10, nJobs = 1000, nFiles = 10)

        testTaskArchiver = TaskArchiverPoller(config = config)

        
        cProfile.runctx("testTaskArchiver.algorithm()", globals(), locals(), filename = "testStats.stat")

        p = pstats.Stats('testStats.stat')
        p.sort_stats('cumulative')
        p.print_stats()



        return



    def atestD_Timing(self):
        """
        _Timing_

        This is to see how fast things go.
        """

        return

        myThread = threading.currentThread()

        name    = makeUUID()

        config  = self.getConfig()
        jobList = self.createGiantJobSet(name = name, config = config, nSubs = 10,
                                         nJobs = 1000, nFiles = 10)


        testTaskArchiver = TaskArchiverPoller(config = config)

        startTime = time.time()
        testTaskArchiver.algorithm()
        stopTime  = time.time()


        result = myThread.dbi.processData("SELECT * FROM wmbs_job")[0].fetchall()
        self.assertEqual(len(result), 0)
        result = myThread.dbi.processData("SELECT * FROM wmbs_subscription")[0].fetchall()
        self.assertEqual(len(result), 0)
        result = myThread.dbi.processData("SELECT * FROM wmbs_jobgroup")[0].fetchall()
        self.assertEqual(len(result), 0)
        result = myThread.dbi.processData("SELECT * FROM wmbs_file_details")[0].fetchall()
        self.assertEqual(len(result), 0)
        testWMBSFileset = Fileset(id = 1)
        self.assertEqual(testWMBSFileset.exists(), False)


        logging.info("TaskArchiver took %f seconds" % (stopTime - startTime))
        
                
    def testTaskArchiverPollerAlertsSending_notifyWorkQueue(self):
        """
        Cause exception (alert-worthy situation) in
        the TaskArchiverPoller notifyWorkQueue method.
        
        """
        myThread = threading.currentThread()
        config = self.getConfig()
        testTaskArchiver = TaskArchiverPoller(config = config)

        # shall later be called directly from utils module
        handler, self.alertsReceiver = \
            utils.setUpReceiver(config.Alert.address, config.Alert.controlAddr)
        
        # prepare input such input which will go until where it expectantly
        # fails and shall send an alert
        # this will currently fail in the TaskArchiverPoller killSubscriptions
        # on trying to access .load() method which items of below don't have.
        # should anything change in the TaskArchiverPoller without modifying this
        # test accordingly, it may be failing ...
        print "failures 'AttributeError: 'dict' object has no attribute 'load' expected ..."
        subList = [{'id': 1}, {'id': 2}, {'id': 3}]
        testTaskArchiver.notifyWorkQueue(subList)
        # wait for the generated alert to arrive
        while len(handler.queue) < len(subList):
            time.sleep(0.3)
            print "%s waiting for alert to arrive ..." % inspect.stack()[0][3]
                
        self.alertsReceiver.shutdown()
        self.alertsReceiver = None
        # now check if the alert was properly sent (expect this many failures)    
        self.assertEqual(len(handler.queue), len(subList))
        alert = handler.queue[0]
        self.assertEqual(alert["Source"], "TaskArchiverPoller")
        
    
    def testTaskArchiverPollerAlertsSending_killSubscriptions(self):
        """
        Cause exception (alert-worthy situation) in
        the TaskArchiverPoller killSubscriptions method.
        (only 1 situation out of two tested).
        
        """
        myThread = threading.currentThread()
        config = self.getConfig()
        testTaskArchiver = TaskArchiverPoller(config = config)

        # shall later be called directly from utils module
        handler, self.alertsReceiver = \
            utils.setUpReceiver(config.Alert.address, config.Alert.controlAddr)

        # will fail on calling .load() - regardless, the same except block
        numAlerts = 3
        doneList = [{'id': x} for x in range(numAlerts)]
        # final re-raise is currently commented, so don't expect Exception here
        testTaskArchiver.killSubscriptions(doneList)
        # wait for the generated alert to arrive
        while len(handler.queue) < numAlerts:
            time.sleep(0.3)
            print "%s waiting for alert to arrive ..." % inspect.stack()[0][3]        
        
        self.alertsReceiver.shutdown()
        self.alertsReceiver = None
        # now check if the alert was properly sent
        self.assertEqual(len(handler.queue), numAlerts)
        alert = handler.queue[0]
        self.assertEqual(alert["Source"], "TaskArchiverPoller")
                
    

if __name__ == '__main__':
    unittest.main()<|MERGE_RESOLUTION|>--- conflicted
+++ resolved
@@ -225,17 +225,6 @@
         report1 = Report()
         report2 = Report()
         if error:
-<<<<<<< HEAD
-            path1 = os.path.join(WMCore.WMInit.getWMTESTBASE(),
-                                 "test/python/WMComponent_t/JobAccountant_t/fwjrs", "badBackfillJobReport.pkl")
-            path2 = path1
-        else:
-            path1 = os.path.join(WMCore.WMInit.getWMTESTBASE(),
-                                 'test/python/WMComponent_t/TaskArchiver_t/fwjrs',
-                                 'mergeReport1.pkl')
-            path2 = os.path.join(WMCore.WMInit.getWMTESTBASE(),
-                                 'test/python/WMComponent_t/TaskArchiver_t/fwjrs',
-=======
             path1 = os.path.join(WMCore.WMBase.getTestBase(),
                                  "WMComponent_t/JobAccountant_t/fwjrs", "badBackfillJobReport.pkl")
             path2 = path1
@@ -245,7 +234,6 @@
                                  'mergeReport1.pkl')
             path2 = os.path.join(WMCore.WMBase.getTestBase(),
                                  'WMComponent_t/TaskArchiver_t/fwjrs',
->>>>>>> c1643e56
                                  'mergeReport2.pkl')
         report1.load(filename = path1)
         report2.load(filename = path2)
